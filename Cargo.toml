[workspace]
members = [
    "benches/",
    "crates/anvil/",
    "crates/anvil/core/",
    "crates/anvil/rpc/",
    "crates/anvil/server/",
    "crates/arbos-revm/",
    "crates/cast/",
    "crates/cheatcodes/",
    "crates/cheatcodes/spec/",
    "crates/chisel/",
    "crates/cli/",
    "crates/common/",
    "crates/config/",
    "crates/debugger/",
    "crates/doc/",
    "crates/evm/core/",
    "crates/evm/coverage/",
    "crates/evm/evm/",
    "crates/evm/fuzz/",
    "crates/evm/traces/",
    "crates/fmt/",
    "crates/forge/",
    "crates/script-sequence/",
    "crates/macros/",
    "crates/test-utils/",
    "crates/lint/",
]
exclude = [ "testdata" ]
resolver = "2"

[workspace.package]
<<<<<<< HEAD
version = "1.3.2"
=======
version = "1.4.0"
>>>>>>> e5d659d4
edition = "2024"
# Remember to update clippy.toml as well
rust-version = "1.89"
authors = ["Foundry Contributors"]
license = "MIT OR Apache-2.0"
homepage = "https://getfoundry.sh"
repository = "https://github.com/foundry-rs/foundry"
exclude = ["benches/", "tests/", "test-data/", "testdata/"]

[workspace.lints.clippy]
borrow_as_ptr = "warn"
branches_sharing_code = "warn"
clear_with_drain = "warn"
cloned_instead_of_copied = "warn"
collection_is_never_read = "warn"
dbg-macro = "warn"
explicit_iter_loop = "warn"
manual-string-new = "warn"
uninlined-format-args = "warn"
use-self = "warn"
redundant-clone = "warn"
octal-escapes = "allow"
# until <https://github.com/rust-lang/rust-clippy/issues/13885> is fixed
literal-string-with-formatting-args = "allow"
result_large_err = "allow"

[workspace.lints.rust]
redundant_imports = "warn"
redundant-lifetimes = "warn"
rust-2018-idioms = "warn"
unused-must-use = "warn"
# unreachable-pub = "warn"

[workspace.lints.rustdoc]
all = "warn"

# Speed up compilation time for dev builds by reducing emitted debug info.
# NOTE: Debuggers may provide less useful information with this setting.
# Uncomment this section if you're using a debugger.
[profile.dev]
# https://davidlattimore.github.io/posts/2024/02/04/speeding-up-the-rust-edit-build-run-cycle.html
debug = "line-tables-only"
split-debuginfo = "unpacked"

[profile.release]
opt-level = 3
lto = "thin"
debug = "none"
strip = "debuginfo"
panic = "abort"
codegen-units = 16

# Use the `--profile profiling` flag to show symbols in release mode.
# e.g. `cargo build --profile profiling`
[profile.profiling]
inherits = "release"
debug = "full"
strip = "none"

[profile.bench]
inherits = "profiling"

[profile.maxperf]
inherits = "release"
lto = "fat"
codegen-units = 1

# Speed up tests and dev build.
[profile.dev.package]
# Solc and artifacts.
foundry-compilers-artifacts-solc.opt-level = 3
foundry-compilers-core.opt-level = 3
foundry-compilers.opt-level = 3
serde_json.opt-level = 3
serde.opt-level = 3

foundry-solang-parser.opt-level = 3
lalrpop-util.opt-level = 3

solar-compiler.opt-level = 3
solar-ast.opt-level = 3
solar-data-structures.opt-level = 3
solar-interface.opt-level = 3
solar-parse.opt-level = 3
solar-sema.opt-level = 3

# EVM.
alloy-dyn-abi.opt-level = 3
alloy-json-abi.opt-level = 3
alloy-primitives.opt-level = 3
alloy-sol-type-parser.opt-level = 3
alloy-sol-types.opt-level = 3
hashbrown.opt-level = 3
foldhash.opt-level = 3
keccak.opt-level = 3
revm.opt-level = 3
revm-primitives.opt-level = 3
revm-interpreter.opt-level = 3
revm-precompile.opt-level = 3
revm-database-interface.opt-level = 3
revm-database.opt-level = 3
revm-bytecode.opt-level = 3
revm-state.opt-level = 3
revm-context-interface.opt-level = 3
revm-context.opt-level = 3
revm-inspector.opt-level = 3
ruint.opt-level = 3
sha2.opt-level = 3
sha3.opt-level = 3
tiny-keccak.opt-level = 3
bitvec.opt-level = 3

# Fuzzing.
proptest.opt-level = 3
foundry-evm-fuzz.opt-level = 3

# Forking.
axum.opt-level = 3

# Keystores.
scrypt.opt-level = 3

# Misc.
rayon.opt-level = 3
rayon-core.opt-level = 3
regex.opt-level = 3
regex-syntax.opt-level = 3
regex-automata.opt-level = 3
walkdir.opt-level = 3

# Override packages which aren't perf-sensitive for faster compilation speed and smaller binary size.
[profile.release.package]
alloy-sol-macro-expander.opt-level = "z"
figment.opt-level = "z"
foundry-compilers-artifacts-solc.opt-level = "z"
foundry-config.opt-level = "z"
html5ever.opt-level = "z"
mdbook.opt-level = "z"
prettyplease.opt-level = "z"
protobuf.opt-level = "z"
pulldown-cmark.opt-level = "z"
syn-solidity.opt-level = "z"
syn.opt-level = "z"
trezor-client.opt-level = "z"

[workspace.dependencies]
anvil = { path = "crates/anvil" }
arbos-revm = { path = "crates/arbos-revm" }
cast = { path = "crates/cast" }
chisel = { path = "crates/chisel" }
forge = { path = "crates/forge" }

forge-doc = { path = "crates/doc" }
forge-fmt = { path = "crates/fmt" }
forge-lint = { path = "crates/lint" }
forge-verify = { path = "crates/verify" }
forge-script = { path = "crates/script" }
forge-sol-macro-gen = { path = "crates/sol-macro-gen" }
forge-script-sequence = { path = "crates/script-sequence" }
foundry-cheatcodes = { path = "crates/cheatcodes" }
foundry-cheatcodes-spec = { path = "crates/cheatcodes/spec" }
foundry-cli = { path = "crates/cli" }
foundry-common = { path = "crates/common" }
foundry-common-fmt = { path = "crates/common/fmt" }
foundry-config = { path = "crates/config" }
foundry-debugger = { path = "crates/debugger" }
foundry-evm = { path = "crates/evm/evm" }
foundry-evm-abi = { path = "crates/evm/abi" }
foundry-evm-core = { path = "crates/evm/core" }
foundry-evm-coverage = { path = "crates/evm/coverage" }
foundry-evm-networks = { path = "crates/evm/networks" }
foundry-evm-fuzz = { path = "crates/evm/fuzz" }
foundry-evm-traces = { path = "crates/evm/traces" }
foundry-macros = { path = "crates/macros" }
foundry-test-utils = { path = "crates/test-utils" }
foundry-wallets = { path = "crates/wallets" }
foundry-linking = { path = "crates/linking" }

# solc & compilation utilities
foundry-block-explorers = { version = "0.22.0", default-features = false }
foundry-compilers = { version = "0.19.5", default-features = false, features = [
    "rustls",
    "svm-solc",
] }
foundry-fork-db = "0.18"
solang-parser = { version = "=0.3.9", package = "foundry-solang-parser" }
solar = { package = "solar-compiler", version = "=0.1.8", default-features = false }
svm = { package = "svm-rs", version = "0.5", default-features = false, features = [
    "rustls",
] }

## alloy
<<<<<<< HEAD
alloy-consensus = { version = "1.0.23", default-features = false }
alloy-contract = { version = "1.0.23", default-features = false }
alloy-eips = { version = "1.0.23", default-features = false }
alloy-ens = { version = "1.0.23", default-features = false }
alloy-genesis = { version = "1.0.23", default-features = false }
alloy-json-rpc = { version = "1.0.23", default-features = false }
alloy-network = { version = "1.0.23", default-features = false }
alloy-provider = { version = "1.0.23", default-features = false }
alloy-pubsub = { version = "1.0.23", default-features = false }
alloy-rpc-client = { version = "1.0.23", default-features = false }
alloy-rpc-types = { version = "1.0.23", default-features = true }
alloy-serde = { version = "1.0.23", default-features = false }
alloy-signer = { version = "1.0.23", default-features = false }
alloy-signer-aws = { version = "1.0.23", default-features = false }
alloy-signer-gcp = { version = "1.0.23", default-features = false }
alloy-signer-ledger = { version = "1.0.23", default-features = false }
alloy-signer-local = { version = "1.0.23", default-features = false }
alloy-signer-trezor = { version = "1.0.23", default-features = false }
alloy-transport = { version = "1.0.23", default-features = false }
alloy-transport-http = { version = "1.0.23", default-features = false }
alloy-transport-ipc = { version = "1.0.23", default-features = false }
alloy-transport-ws = { version = "1.0.23", default-features = false }
alloy-hardforks = { version = "0.2.13", default-features = false }
alloy-op-hardforks = { version = "0.2.13", default-features = false }
=======
alloy-consensus = { version = "1.0.36", default-features = false }
alloy-contract = { version = "1.0.36", default-features = false }
alloy-eips = { version = "1.0.36", default-features = false }
alloy-eip5792 = { version = "1.0.36", default-features = false }
alloy-ens = { version = "1.0.36", default-features = false }
alloy-genesis = { version = "1.0.36", default-features = false }
alloy-json-rpc = { version = "1.0.36", default-features = false }
alloy-network = { version = "1.0.36", default-features = false }
alloy-provider = { version = "1.0.36", default-features = false }
alloy-pubsub = { version = "1.0.36", default-features = false }
alloy-rpc-client = { version = "1.0.36", default-features = false }
alloy-rpc-types = { version = "1.0.36", default-features = true }
alloy-rpc-types-beacon = { version = "1.0.36", default-features = true }
alloy-serde = { version = "1.0.36", default-features = false }
alloy-signer = { version = "1.0.36", default-features = false }
alloy-signer-aws = { version = "1.0.36", default-features = false }
alloy-signer-gcp = { version = "1.0.36", default-features = false }
alloy-signer-ledger = { version = "1.0.36", default-features = false }
alloy-signer-local = { version = "1.0.36", default-features = false }
alloy-signer-trezor = { version = "1.0.36", default-features = false }
alloy-transport = { version = "1.0.36", default-features = false }
alloy-transport-http = { version = "1.0.36", default-features = false }
alloy-transport-ipc = { version = "1.0.36", default-features = false }
alloy-transport-ws = { version = "1.0.36", default-features = false }
alloy-hardforks = { version = "0.3.2", default-features = false }
alloy-op-hardforks = { version = "0.3.2", default-features = false }
>>>>>>> e5d659d4

## alloy-core
alloy-dyn-abi = "1.3.1"
alloy-json-abi = "1.3.0"
alloy-primitives = { version = "1.3.1", features = [
    "getrandom",
    "rand",
    "map-fxhash",
    "map-foldhash",
] }
alloy-sol-macro-expander = "1.3.1"
alloy-sol-macro-input = "1.3.1"
alloy-sol-types = "1.3.1"

alloy-chains = "0.2"
alloy-rlp = "0.3"
alloy-trie = "0.9"

## op-alloy
op-alloy-consensus = "0.20.0"
op-alloy-rpc-types = "0.20.0"
op-alloy-flz = "0.13.1"

## revm
<<<<<<< HEAD
revm = { version = "27.1.0", default-features = false }
revm-inspectors = { version = "0.27.1", features = ["serde"] }
op-revm = { version = "8.1.0", default-features = false }

# arbos
arbutil = { git = "https://github.com/bernard-wagner/nitro", branch = "dev", default-features = false }
stylus = { git = "https://github.com/bernard-wagner/nitro", branch = "dev", default-features = false }
wasmer-types = { git = "https://github.com/bernard-wagner/nitro", branch = "dev", default-features = false }

=======
revm = { version = "29.0.0", default-features = false }
revm-inspectors = { version = "0.30.0", features = ["serde"] }
op-revm = { version = "10.0.0", default-features = false }
>>>>>>> e5d659d4
## alloy-evm
alloy-evm = "0.21.1"
alloy-op-evm = "0.21.1"

## cli
anstream = "0.6"
anstyle = "1.0"
dialoguer = { version = "0.12", default-features = false, features = [
    "password",
] }
clap_complete = "4"
clap_complete_nushell = "4"

# macros
proc-macro2 = "1.0"
quote = "1.0"
syn = "2.0"
async-trait = "0.1"
derive_more = { version = "2.0", features = ["full"] }
thiserror = "2"

# allocators
mimalloc = "0.1"
tikv-jemallocator = "0.6"

# misc
auto_impl = "1"
bytes = "1.10"
walkdir = "2"
prettyplease = "0.2"
base64 = "0.22"
chrono = { version = "0.4", default-features = false, features = [
    "clock",
    "std",
] }
axum = "0.8"
ciborium = "0.2"
color-eyre = "0.6"
comfy-table = "7"
dirs = "6"
dunce = "1"
evm-disassembler = "0.5"
evmole = "0.8"
eyre = "0.6"
figment = "0.10"
futures = { version = "0.3", default-features = false }
hyper = "1.6"
indicatif = "0.18"
itertools = "0.14"
jsonpath_lib = "0.3"
k256 = "0.13"
mesc = "0.3"
memchr = "2.7"
num-format = "0.4"
parking_lot = "0.12"
proptest = "1.7.0"
rand = "0.9"
rand_08 = { package = "rand", version = "0.8" }
rand_chacha = "0.9.0"
rayon = "1"
regex = { version = "1", default-features = false }
reqwest = { version = "0.12", default-features = false, features = [
    "rustls-tls",
    "rustls-tls-native-roots",
] }
rustls = "0.23"
semver = "1"
serde = { version = "1.0", features = ["derive"] }
serde_json = { version = "1.0", features = ["arbitrary_precision"] }
similar-asserts = "1.7"
soldeer-commands = "=0.8.0"
soldeer-core = { version = "=0.8.0", features = ["serde"] }
strum = "0.27"
tempfile = "3.20"
tokio = "1"
toml = "0.9"
toml_edit = "0.23"
tower = "0.5"
tower-http = "0.6"
tracing = "0.1"
tracing-subscriber = "0.3"
url = "2"
vergen = { version = "8", default-features = false }
yansi = { version = "1.0", features = ["detect-tty", "detect-env"] }
path-slash = "0.2"
jiff = { version = "0.2", default-features = false, features = ["std", "perf-inline"] }
heck = "0.5"
uuid = "1.17.0"
flate2 = "1.1"

## Pinned dependencies. Enabled for the workspace in crates/test-utils.

# testing
snapbox = { version = "0.6", features = ["json", "regex", "term-svg"] }

# Use unicode-rs which has a smaller binary size than the default ICU4X as the IDNA backend, used
# by the `url` crate.
# See the `idna_adapter` README.md for more details: https://docs.rs/crate/idna_adapter/latest
idna_adapter = "=1.1.0"

[patch.crates-io]
# https://github.com/rust-cli/rexpect/pull/106
rexpect = { git = "https://github.com/rust-cli/rexpect", rev = "2ed0b1898d7edaf6a85bedbae71a01cc578958fc" }

## alloy-core
# alloy-dyn-abi = { path = "../../alloy-rs/core/crates/dyn-abi" }
# alloy-json-abi = { path = "../../alloy-rs/core/crates/json-abi" }
# alloy-primitives = { path = "../../alloy-rs/core/crates/primitives" }
# alloy-sol-macro = { path = "../../alloy-rs/core/crates/sol-macro" }
# alloy-sol-macro-expander = { path = "../../alloy-rs/core/crates/sol-macro-expander" }
# alloy-sol-macro-input = { path = "../../alloy-rs/core/crates/sol-macro-input" }
# alloy-sol-type-parser = { path = "../../alloy-rs/core/crates/sol-type-parser" }
# alloy-sol-types = { path = "../../alloy-rs/core/crates/sol-types" }
# syn-solidity = { path = "../../alloy-rs/core/crates/syn-solidity" }

## alloy
# alloy-consensus = { git = "https://github.com/alloy-rs/alloy", rev = "7fab7ee" }
# alloy-contract = { git = "https://github.com/alloy-rs/alloy", rev = "7fab7ee" }
# alloy-eips = { git = "https://github.com/alloy-rs/alloy", rev = "7fab7ee" }
# alloy-ens = { git = "https://github.com/alloy-rs/alloy", rev = "7fab7ee" }
# alloy-genesis = { git = "https://github.com/alloy-rs/alloy", rev = "7fab7ee" }
# alloy-json-rpc = { git = "https://github.com/alloy-rs/alloy", rev = "7fab7ee" }
# alloy-network = { git = "https://github.com/alloy-rs/alloy", rev = "7fab7ee" }
# alloy-network-primitives = { git = "https://github.com/alloy-rs/alloy", rev = "7fab7ee" }
# alloy-provider = { git = "https://github.com/alloy-rs/alloy", rev = "7fab7ee" }
# alloy-pubsub = { git = "https://github.com/alloy-rs/alloy", rev = "7fab7ee" }
# alloy-rpc-client = { git = "https://github.com/alloy-rs/alloy", rev = "7fab7ee" }
# alloy-rpc-types = { git = "https://github.com/alloy-rs/alloy", rev = "7fab7ee" }
# alloy-rpc-types-eth = { git = "https://github.com/alloy-rs/alloy", rev = "7fab7ee" }
# alloy-rpc-types-trace = { git = "https://github.com/alloy-rs/alloy", rev = "7fab7ee" }
# alloy-serde = { git = "https://github.com/alloy-rs/alloy", rev = "7fab7ee" }
# alloy-signer = { git = "https://github.com/alloy-rs/alloy", rev = "7fab7ee" }
# alloy-signer-aws = { git = "https://github.com/alloy-rs/alloy", rev = "7fab7ee" }
# alloy-signer-gcp = { git = "https://github.com/alloy-rs/alloy", rev = "7fab7ee" }
# alloy-signer-ledger = { git = "https://github.com/alloy-rs/alloy", rev = "7fab7ee" }
# alloy-signer-local = { git = "https://github.com/alloy-rs/alloy", rev = "7fab7ee" }
# alloy-signer-trezor = { git = "https://github.com/alloy-rs/alloy", rev = "7fab7ee" }
# alloy-transport = { git = "https://github.com/alloy-rs/alloy", rev = "7fab7ee" }
# alloy-transport-http = { git = "https://github.com/alloy-rs/alloy", rev = "7fab7ee" }
# alloy-transport-ipc = { git = "https://github.com/alloy-rs/alloy", rev = "7fab7ee" }
# alloy-transport-ws = { git = "https://github.com/alloy-rs/alloy", rev = "7fab7ee" }

## alloy-evm
# alloy-evm = { git = "https://github.com/alloy-rs/evm.git", rev = "3c6cebb" }
# alloy-op-evm = { git = "https://github.com/alloy-rs/evm.git", rev = "3c6cebb" }

## revm
<<<<<<< HEAD
revm = { git = "https://github.com/bluealloy/revm.git", rev = "409c2b3" }
op-revm = { git = "https://github.com/bluealloy/revm.git", rev = "409c2b3" }
# revm-inspectors = { git = "https://github.com/paradigmxyz/revm-inspectors.git", rev = "956bc98" }
=======
# revm = { git = "https://github.com/bluealloy/revm.git", rev = "d9cda3a" }
# op-revm = { git = "https://github.com/bluealloy/revm.git", rev = "d9cda3a" }
# revm-inspectors = { git = "https://github.com/zerosnacks/revm-inspectors.git", rev = "74e215d" }
>>>>>>> e5d659d4

## foundry
# foundry-block-explorers = { git = "https://github.com/foundry-rs/block-explorers.git", rev = "f5b46b2" }
# foundry-compilers = { git = "https://github.com/foundry-rs/compilers.git", branch = "main" }
# foundry-fork-db = { git = "https://github.com/foundry-rs/foundry-fork-db", rev = "eee6563" }

# solar
# solar = { package = "solar-compiler", git = "https://github.com/paradigmxyz/solar.git", branch = "main" }
# solar-interface = { package = "solar-interface", git = "https://github.com/paradigmxyz/solar.git", branch = "main" }
# solar-ast = { package = "solar-ast", git = "https://github.com/paradigmxyz/solar.git", branch = "main" }
# solar-sema = { package = "solar-sema", git = "https://github.com/paradigmxyz/solar.git", branch = "main" }<|MERGE_RESOLUTION|>--- conflicted
+++ resolved
@@ -31,11 +31,7 @@
 resolver = "2"
 
 [workspace.package]
-<<<<<<< HEAD
-version = "1.3.2"
-=======
 version = "1.4.0"
->>>>>>> e5d659d4
 edition = "2024"
 # Remember to update clippy.toml as well
 rust-version = "1.89"
@@ -228,32 +224,6 @@
 ] }
 
 ## alloy
-<<<<<<< HEAD
-alloy-consensus = { version = "1.0.23", default-features = false }
-alloy-contract = { version = "1.0.23", default-features = false }
-alloy-eips = { version = "1.0.23", default-features = false }
-alloy-ens = { version = "1.0.23", default-features = false }
-alloy-genesis = { version = "1.0.23", default-features = false }
-alloy-json-rpc = { version = "1.0.23", default-features = false }
-alloy-network = { version = "1.0.23", default-features = false }
-alloy-provider = { version = "1.0.23", default-features = false }
-alloy-pubsub = { version = "1.0.23", default-features = false }
-alloy-rpc-client = { version = "1.0.23", default-features = false }
-alloy-rpc-types = { version = "1.0.23", default-features = true }
-alloy-serde = { version = "1.0.23", default-features = false }
-alloy-signer = { version = "1.0.23", default-features = false }
-alloy-signer-aws = { version = "1.0.23", default-features = false }
-alloy-signer-gcp = { version = "1.0.23", default-features = false }
-alloy-signer-ledger = { version = "1.0.23", default-features = false }
-alloy-signer-local = { version = "1.0.23", default-features = false }
-alloy-signer-trezor = { version = "1.0.23", default-features = false }
-alloy-transport = { version = "1.0.23", default-features = false }
-alloy-transport-http = { version = "1.0.23", default-features = false }
-alloy-transport-ipc = { version = "1.0.23", default-features = false }
-alloy-transport-ws = { version = "1.0.23", default-features = false }
-alloy-hardforks = { version = "0.2.13", default-features = false }
-alloy-op-hardforks = { version = "0.2.13", default-features = false }
-=======
 alloy-consensus = { version = "1.0.36", default-features = false }
 alloy-contract = { version = "1.0.36", default-features = false }
 alloy-eips = { version = "1.0.36", default-features = false }
@@ -280,7 +250,6 @@
 alloy-transport-ws = { version = "1.0.36", default-features = false }
 alloy-hardforks = { version = "0.3.2", default-features = false }
 alloy-op-hardforks = { version = "0.3.2", default-features = false }
->>>>>>> e5d659d4
 
 ## alloy-core
 alloy-dyn-abi = "1.3.1"
@@ -305,21 +274,15 @@
 op-alloy-flz = "0.13.1"
 
 ## revm
-<<<<<<< HEAD
-revm = { version = "27.1.0", default-features = false }
-revm-inspectors = { version = "0.27.1", features = ["serde"] }
-op-revm = { version = "8.1.0", default-features = false }
+revm = { version = "29.0.0", default-features = false }
+revm-inspectors = { version = "0.30.0", features = ["serde"] }
+op-revm = { version = "10.0.0", default-features = false }
 
 # arbos
 arbutil = { git = "https://github.com/bernard-wagner/nitro", branch = "dev", default-features = false }
 stylus = { git = "https://github.com/bernard-wagner/nitro", branch = "dev", default-features = false }
 wasmer-types = { git = "https://github.com/bernard-wagner/nitro", branch = "dev", default-features = false }
 
-=======
-revm = { version = "29.0.0", default-features = false }
-revm-inspectors = { version = "0.30.0", features = ["serde"] }
-op-revm = { version = "10.0.0", default-features = false }
->>>>>>> e5d659d4
 ## alloy-evm
 alloy-evm = "0.21.1"
 alloy-op-evm = "0.21.1"
@@ -467,15 +430,9 @@
 # alloy-op-evm = { git = "https://github.com/alloy-rs/evm.git", rev = "3c6cebb" }
 
 ## revm
-<<<<<<< HEAD
-revm = { git = "https://github.com/bluealloy/revm.git", rev = "409c2b3" }
-op-revm = { git = "https://github.com/bluealloy/revm.git", rev = "409c2b3" }
-# revm-inspectors = { git = "https://github.com/paradigmxyz/revm-inspectors.git", rev = "956bc98" }
-=======
 # revm = { git = "https://github.com/bluealloy/revm.git", rev = "d9cda3a" }
 # op-revm = { git = "https://github.com/bluealloy/revm.git", rev = "d9cda3a" }
 # revm-inspectors = { git = "https://github.com/zerosnacks/revm-inspectors.git", rev = "74e215d" }
->>>>>>> e5d659d4
 
 ## foundry
 # foundry-block-explorers = { git = "https://github.com/foundry-rs/block-explorers.git", rev = "f5b46b2" }
