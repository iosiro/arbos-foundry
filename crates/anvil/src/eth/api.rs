use super::{
    backend::mem::{BlockRequest, DatabaseRef, State},
    sign::build_typed_transaction,
};
use crate::{
    ClientFork, LoggingManager, Miner, MiningMode, StorageInfo,
    eth::{
        backend::{
            self,
            db::SerializableState,
            mem::{MIN_CREATE_GAS, MIN_TRANSACTION_GAS},
            notifications::NewBlockNotifications,
            validate::TransactionValidator,
        },
        error::{
            BlockchainError, FeeHistoryError, InvalidTransactionError, Result, ToRpcResponseResult,
        },
        fees::{FeeDetails, FeeHistoryCache, MIN_SUGGESTED_PRIORITY_FEE},
        macros::node_info,
        miner::FixedBlockTimeMiner,
        pool::{
            Pool,
            transactions::{
                PoolTransaction, TransactionOrder, TransactionPriority, TxMarker, to_marker,
            },
        },
        sign::{self, Signer},
    },
    filter::{EthFilter, Filters, LogsFilter},
    mem::transaction_build,
};
use alloy_consensus::{
    Account, Blob,
    transaction::{Recovered, eip4844::TxEip4844Variant},
};
use alloy_dyn_abi::TypedData;
use alloy_eips::{
    eip2718::Encodable2718,
    eip4844::BlobTransactionSidecar,
    eip7910::{EthConfig, EthForkConfig},
};
use alloy_evm::overrides::{OverrideBlockHashes, apply_state_overrides};
use alloy_network::{
    AnyRpcBlock, AnyRpcTransaction, BlockResponse, TransactionBuilder, TransactionResponse,
    eip2718::Decodable2718,
};
use alloy_primitives::{
    Address, B64, B256, Bytes, Signature, TxHash, TxKind, U64, U256,
    map::{HashMap, HashSet},
};
use alloy_rpc_types::{
    AccessList, AccessListResult, BlockId, BlockNumberOrTag as BlockNumber, BlockTransactions,
    EIP1186AccountProofResponse, FeeHistory, Filter, FilteredParams, Index, Log, Work,
    anvil::{
        ForkedNetwork, Forking, Metadata, MineOptions, NodeEnvironment, NodeForkConfig, NodeInfo,
    },
    request::TransactionRequest,
    simulate::{SimulatePayload, SimulatedBlock},
    state::{AccountOverride, EvmOverrides, StateOverridesBuilder},
    trace::{
        filter::TraceFilter,
        geth::{GethDebugTracingCallOptions, GethDebugTracingOptions, GethTrace},
        parity::LocalizedTransactionTrace,
    },
    txpool::{TxpoolContent, TxpoolInspect, TxpoolInspectSummary, TxpoolStatus},
};
use alloy_serde::WithOtherFields;
use alloy_sol_types::{SolCall, SolValue, sol};
use alloy_transport::TransportErrorKind;
use anvil_core::{
    eth::{
        EthRequest,
        block::BlockInfo,
        transaction::{
            PendingTransaction, ReceiptResponse, TypedTransaction, TypedTransactionRequest,
            transaction_request_to_typed,
        },
        wallet::WalletCapabilities,
    },
    types::{ReorgOptions, TransactionData},
};
use anvil_rpc::{error::RpcError, response::ResponseResult};
use foundry_common::provider::ProviderBuilder;
use foundry_evm::decode::RevertDecoder;
use futures::{
    StreamExt, TryFutureExt,
    channel::{mpsc::Receiver, oneshot},
};
use parking_lot::RwLock;
use revm::{
    context::BlockEnv,
    context_interface::{block::BlobExcessGasAndPrice, result::Output},
    database::CacheDB,
    interpreter::{InstructionResult, return_ok, return_revert},
    primitives::eip7702::PER_EMPTY_ACCOUNT_COST,
};
use std::{sync::Arc, time::Duration};
use tokio::{
    sync::mpsc::{UnboundedReceiver, unbounded_channel},
    try_join,
};

/// The client version: `anvil/v{major}.{minor}.{patch}`
pub const CLIENT_VERSION: &str = concat!("anvil/v", env!("CARGO_PKG_VERSION"));

/// The entry point for executing eth api RPC call - The Eth RPC interface.
///
/// This type is cheap to clone and can be used concurrently
#[derive(Clone)]
pub struct EthApi {
    /// The transaction pool
    pool: Arc<Pool>,
    /// Holds all blockchain related data
    /// In-Memory only for now
    pub backend: Arc<backend::mem::Backend>,
    /// Whether this node is mining
    is_mining: bool,
    /// available signers
    signers: Arc<Vec<Box<dyn Signer>>>,
    /// data required for `eth_feeHistory`
    fee_history_cache: FeeHistoryCache,
    /// max number of items kept in fee cache
    fee_history_limit: u64,
    /// access to the actual miner
    ///
    /// This access is required in order to adjust miner settings based on requests received from
    /// custom RPC endpoints
    miner: Miner,
    /// allows to enabled/disable logging
    logger: LoggingManager,
    /// Tracks all active filters
    filters: Filters,
    /// How transactions are ordered in the pool
    transaction_order: Arc<RwLock<TransactionOrder>>,
    /// Whether we're listening for RPC calls
    net_listening: bool,
    /// The instance ID. Changes on every reset.
    instance_id: Arc<RwLock<B256>>,
}

impl EthApi {
    /// Creates a new instance
    #[expect(clippy::too_many_arguments)]
    pub fn new(
        pool: Arc<Pool>,
        backend: Arc<backend::mem::Backend>,
        signers: Arc<Vec<Box<dyn Signer>>>,
        fee_history_cache: FeeHistoryCache,
        fee_history_limit: u64,
        miner: Miner,
        logger: LoggingManager,
        filters: Filters,
        transactions_order: TransactionOrder,
    ) -> Self {
        Self {
            pool,
            backend,
            is_mining: true,
            signers,
            fee_history_cache,
            fee_history_limit,
            miner,
            logger,
            filters,
            net_listening: true,
            transaction_order: Arc::new(RwLock::new(transactions_order)),
            instance_id: Arc::new(RwLock::new(B256::random())),
        }
    }

    /// Executes the [EthRequest] and returns an RPC [ResponseResult].
    pub async fn execute(&self, request: EthRequest) -> ResponseResult {
        trace!(target: "rpc::api", "executing eth request");
        let response = match request.clone() {
            EthRequest::Web3ClientVersion(()) => self.client_version().to_rpc_result(),
            EthRequest::Web3Sha3(content) => self.sha3(content).to_rpc_result(),
            EthRequest::EthGetAccount(addr, block) => {
                self.get_account(addr, block).await.to_rpc_result()
            }
            EthRequest::EthGetAccountInfo(addr, block) => {
                self.get_account_info(addr, block).await.to_rpc_result()
            }
            EthRequest::EthGetBalance(addr, block) => {
                self.balance(addr, block).await.to_rpc_result()
            }
            EthRequest::EthGetTransactionByHash(hash) => {
                self.transaction_by_hash(hash).await.to_rpc_result()
            }
            EthRequest::EthSendTransaction(request) => {
                self.send_transaction(*request).await.to_rpc_result()
            }
            EthRequest::EthSendTransactionSync(request) => {
                self.send_transaction_sync(*request).await.to_rpc_result()
            }
            EthRequest::EthChainId(_) => self.eth_chain_id().to_rpc_result(),
            EthRequest::EthNetworkId(_) => self.network_id().to_rpc_result(),
            EthRequest::NetListening(_) => self.net_listening().to_rpc_result(),
            EthRequest::EthGasPrice(_) => self.eth_gas_price().to_rpc_result(),
            EthRequest::EthMaxPriorityFeePerGas(_) => {
                self.gas_max_priority_fee_per_gas().to_rpc_result()
            }
            EthRequest::EthBlobBaseFee(_) => self.blob_base_fee().to_rpc_result(),
            EthRequest::EthAccounts(_) => self.accounts().to_rpc_result(),
            EthRequest::EthBlockNumber(_) => self.block_number().to_rpc_result(),
            EthRequest::EthGetStorageAt(addr, slot, block) => {
                self.storage_at(addr, slot, block).await.to_rpc_result()
            }
            EthRequest::EthGetBlockByHash(hash, full) => {
                if full {
                    self.block_by_hash_full(hash).await.to_rpc_result()
                } else {
                    self.block_by_hash(hash).await.to_rpc_result()
                }
            }
            EthRequest::EthGetBlockByNumber(num, full) => {
                if full {
                    self.block_by_number_full(num).await.to_rpc_result()
                } else {
                    self.block_by_number(num).await.to_rpc_result()
                }
            }
            EthRequest::EthGetTransactionCount(addr, block) => {
                self.transaction_count(addr, block).await.to_rpc_result()
            }
            EthRequest::EthGetTransactionCountByHash(hash) => {
                self.block_transaction_count_by_hash(hash).await.to_rpc_result()
            }
            EthRequest::EthGetTransactionCountByNumber(num) => {
                self.block_transaction_count_by_number(num).await.to_rpc_result()
            }
            EthRequest::EthGetUnclesCountByHash(hash) => {
                self.block_uncles_count_by_hash(hash).await.to_rpc_result()
            }
            EthRequest::EthGetUnclesCountByNumber(num) => {
                self.block_uncles_count_by_number(num).await.to_rpc_result()
            }
            EthRequest::EthGetCodeAt(addr, block) => {
                self.get_code(addr, block).await.to_rpc_result()
            }
            EthRequest::EthGetProof(addr, keys, block) => {
                self.get_proof(addr, keys, block).await.to_rpc_result()
            }
            EthRequest::EthSign(addr, content) => self.sign(addr, content).await.to_rpc_result(),
            EthRequest::PersonalSign(content, addr) => {
                self.sign(addr, content).await.to_rpc_result()
            }
            EthRequest::EthSignTransaction(request) => {
                self.sign_transaction(*request).await.to_rpc_result()
            }
            EthRequest::EthSignTypedData(addr, data) => {
                self.sign_typed_data(addr, data).await.to_rpc_result()
            }
            EthRequest::EthSignTypedDataV3(addr, data) => {
                self.sign_typed_data_v3(addr, data).await.to_rpc_result()
            }
            EthRequest::EthSignTypedDataV4(addr, data) => {
                self.sign_typed_data_v4(addr, &data).await.to_rpc_result()
            }
            EthRequest::EthSendRawTransaction(tx) => {
                self.send_raw_transaction(tx).await.to_rpc_result()
            }
            EthRequest::EthSendRawTransactionSync(tx) => {
                self.send_raw_transaction_sync(tx).await.to_rpc_result()
            }
            EthRequest::EthCall(call, block, state_override, block_overrides) => self
                .call(call, block, EvmOverrides::new(state_override, block_overrides))
                .await
                .to_rpc_result(),
            EthRequest::EthSimulateV1(simulation, block) => {
                self.simulate_v1(simulation, block).await.to_rpc_result()
            }
            EthRequest::EthCreateAccessList(call, block) => {
                self.create_access_list(call, block).await.to_rpc_result()
            }
            EthRequest::EthEstimateGas(call, block, state_override, block_overrides) => self
                .estimate_gas(call, block, EvmOverrides::new(state_override, block_overrides))
                .await
                .to_rpc_result(),
            EthRequest::EthGetRawTransactionByHash(hash) => {
                self.raw_transaction(hash).await.to_rpc_result()
            }
            EthRequest::GetBlobByHash(hash) => {
                self.anvil_get_blob_by_versioned_hash(hash).to_rpc_result()
            }
            EthRequest::GetBlobByTransactionHash(hash) => {
                self.anvil_get_blob_by_tx_hash(hash).to_rpc_result()
            }
            EthRequest::GetBlobSidecarsByBlockId(block_id) => {
                self.anvil_get_blob_sidecars_by_block_id(block_id).to_rpc_result()
            }
            EthRequest::EthGetRawTransactionByBlockHashAndIndex(hash, index) => {
                self.raw_transaction_by_block_hash_and_index(hash, index).await.to_rpc_result()
            }
            EthRequest::EthGetRawTransactionByBlockNumberAndIndex(num, index) => {
                self.raw_transaction_by_block_number_and_index(num, index).await.to_rpc_result()
            }
            EthRequest::EthGetTransactionByBlockHashAndIndex(hash, index) => {
                self.transaction_by_block_hash_and_index(hash, index).await.to_rpc_result()
            }
            EthRequest::EthGetTransactionByBlockNumberAndIndex(num, index) => {
                self.transaction_by_block_number_and_index(num, index).await.to_rpc_result()
            }
            EthRequest::EthGetTransactionReceipt(tx) => {
                self.transaction_receipt(tx).await.to_rpc_result()
            }
            EthRequest::EthGetBlockReceipts(number) => {
                self.block_receipts(number).await.to_rpc_result()
            }
            EthRequest::EthGetUncleByBlockHashAndIndex(hash, index) => {
                self.uncle_by_block_hash_and_index(hash, index).await.to_rpc_result()
            }
            EthRequest::EthGetUncleByBlockNumberAndIndex(num, index) => {
                self.uncle_by_block_number_and_index(num, index).await.to_rpc_result()
            }
            EthRequest::EthGetLogs(filter) => self.logs(filter).await.to_rpc_result(),
            EthRequest::EthGetWork(_) => self.work().to_rpc_result(),
            EthRequest::EthSyncing(_) => self.syncing().to_rpc_result(),
            EthRequest::EthConfig(_) => self.config().to_rpc_result(),
            EthRequest::EthSubmitWork(nonce, pow, digest) => {
                self.submit_work(nonce, pow, digest).to_rpc_result()
            }
            EthRequest::EthSubmitHashRate(rate, id) => {
                self.submit_hashrate(rate, id).to_rpc_result()
            }
            EthRequest::EthFeeHistory(count, newest, reward_percentiles) => {
                self.fee_history(count, newest, reward_percentiles).await.to_rpc_result()
            }
            // non eth-standard rpc calls
            EthRequest::DebugGetRawTransaction(hash) => {
                self.raw_transaction(hash).await.to_rpc_result()
            }
            // non eth-standard rpc calls
            EthRequest::DebugTraceTransaction(tx, opts) => {
                self.debug_trace_transaction(tx, opts).await.to_rpc_result()
            }
            // non eth-standard rpc calls
            EthRequest::DebugTraceCall(tx, block, opts) => {
                self.debug_trace_call(tx, block, opts).await.to_rpc_result()
            }
            EthRequest::DebugCodeByHash(hash, block) => {
                self.debug_code_by_hash(hash, block).await.to_rpc_result()
            }
            EthRequest::TraceTransaction(tx) => self.trace_transaction(tx).await.to_rpc_result(),
            EthRequest::TraceBlock(block) => self.trace_block(block).await.to_rpc_result(),
            EthRequest::TraceFilter(filter) => self.trace_filter(filter).await.to_rpc_result(),
            EthRequest::ImpersonateAccount(addr) => {
                self.anvil_impersonate_account(addr).await.to_rpc_result()
            }
            EthRequest::StopImpersonatingAccount(addr) => {
                self.anvil_stop_impersonating_account(addr).await.to_rpc_result()
            }
            EthRequest::AutoImpersonateAccount(enable) => {
                self.anvil_auto_impersonate_account(enable).await.to_rpc_result()
            }
            EthRequest::ImpersonateSignature(signature, address) => {
                self.anvil_impersonate_signature(signature, address).await.to_rpc_result()
            }
            EthRequest::GetAutoMine(()) => self.anvil_get_auto_mine().to_rpc_result(),
            EthRequest::Mine(blocks, interval) => {
                self.anvil_mine(blocks, interval).await.to_rpc_result()
            }
            EthRequest::SetAutomine(enabled) => {
                self.anvil_set_auto_mine(enabled).await.to_rpc_result()
            }
            EthRequest::SetIntervalMining(interval) => {
                self.anvil_set_interval_mining(interval).to_rpc_result()
            }
            EthRequest::GetIntervalMining(()) => self.anvil_get_interval_mining().to_rpc_result(),
            EthRequest::DropTransaction(tx) => {
                self.anvil_drop_transaction(tx).await.to_rpc_result()
            }
            EthRequest::DropAllTransactions() => {
                self.anvil_drop_all_transactions().await.to_rpc_result()
            }
            EthRequest::Reset(fork) => {
                self.anvil_reset(fork.and_then(|p| p.params)).await.to_rpc_result()
            }
            EthRequest::SetBalance(addr, val) => {
                self.anvil_set_balance(addr, val).await.to_rpc_result()
            }
            EthRequest::AddBalance(addr, val) => {
                self.anvil_add_balance(addr, val).await.to_rpc_result()
            }
            EthRequest::DealERC20(addr, token_addr, val) => {
                self.anvil_deal_erc20(addr, token_addr, val).await.to_rpc_result()
            }
            EthRequest::SetERC20Allowance(owner, spender, token_addr, val) => self
                .anvil_set_erc20_allowance(owner, spender, token_addr, val)
                .await
                .to_rpc_result(),
            EthRequest::SetCode(addr, code) => {
                self.anvil_set_code(addr, code).await.to_rpc_result()
            }
            EthRequest::SetNonce(addr, nonce) => {
                self.anvil_set_nonce(addr, nonce).await.to_rpc_result()
            }
            EthRequest::SetStorageAt(addr, slot, val) => {
                self.anvil_set_storage_at(addr, slot, val).await.to_rpc_result()
            }
            EthRequest::SetCoinbase(addr) => self.anvil_set_coinbase(addr).await.to_rpc_result(),
            EthRequest::SetChainId(id) => self.anvil_set_chain_id(id).await.to_rpc_result(),
            EthRequest::SetLogging(log) => self.anvil_set_logging(log).await.to_rpc_result(),
            EthRequest::SetMinGasPrice(gas) => {
                self.anvil_set_min_gas_price(gas).await.to_rpc_result()
            }
            EthRequest::SetNextBlockBaseFeePerGas(gas) => {
                self.anvil_set_next_block_base_fee_per_gas(gas).await.to_rpc_result()
            }
            EthRequest::DumpState(preserve_historical_states) => self
                .anvil_dump_state(preserve_historical_states.and_then(|s| s.params))
                .await
                .to_rpc_result(),
            EthRequest::LoadState(buf) => self.anvil_load_state(buf).await.to_rpc_result(),
            EthRequest::NodeInfo(_) => self.anvil_node_info().await.to_rpc_result(),
            EthRequest::AnvilMetadata(_) => self.anvil_metadata().await.to_rpc_result(),
            EthRequest::EvmSnapshot(_) => self.evm_snapshot().await.to_rpc_result(),
            EthRequest::EvmRevert(id) => self.evm_revert(id).await.to_rpc_result(),
            EthRequest::EvmIncreaseTime(time) => self.evm_increase_time(time).await.to_rpc_result(),
            EthRequest::EvmSetNextBlockTimeStamp(time) => {
                if time >= U256::from(u64::MAX) {
                    return ResponseResult::Error(RpcError::invalid_params(
                        "The timestamp is too big",
                    ));
                }
                let time = time.to::<u64>();
                self.evm_set_next_block_timestamp(time).to_rpc_result()
            }
            EthRequest::EvmSetTime(timestamp) => {
                if timestamp >= U256::from(u64::MAX) {
                    return ResponseResult::Error(RpcError::invalid_params(
                        "The timestamp is too big",
                    ));
                }
                let time = timestamp.to::<u64>();
                self.evm_set_time(time).to_rpc_result()
            }
            EthRequest::EvmSetBlockGasLimit(gas_limit) => {
                self.evm_set_block_gas_limit(gas_limit).to_rpc_result()
            }
            EthRequest::EvmSetBlockTimeStampInterval(time) => {
                self.evm_set_block_timestamp_interval(time).to_rpc_result()
            }
            EthRequest::EvmRemoveBlockTimeStampInterval(()) => {
                self.evm_remove_block_timestamp_interval().to_rpc_result()
            }
            EthRequest::EvmMine(mine) => {
                self.evm_mine(mine.and_then(|p| p.params)).await.to_rpc_result()
            }
            EthRequest::EvmMineDetailed(mine) => {
                self.evm_mine_detailed(mine.and_then(|p| p.params)).await.to_rpc_result()
            }
            EthRequest::SetRpcUrl(url) => self.anvil_set_rpc_url(url).to_rpc_result(),
            EthRequest::EthSendUnsignedTransaction(tx) => {
                self.eth_send_unsigned_transaction(*tx).await.to_rpc_result()
            }
            EthRequest::EnableTraces(_) => self.anvil_enable_traces().await.to_rpc_result(),
            EthRequest::EthNewFilter(filter) => self.new_filter(filter).await.to_rpc_result(),
            EthRequest::EthGetFilterChanges(id) => self.get_filter_changes(&id).await,
            EthRequest::EthNewBlockFilter(_) => self.new_block_filter().await.to_rpc_result(),
            EthRequest::EthNewPendingTransactionFilter(_) => {
                self.new_pending_transaction_filter().await.to_rpc_result()
            }
            EthRequest::EthGetFilterLogs(id) => self.get_filter_logs(&id).await.to_rpc_result(),
            EthRequest::EthUninstallFilter(id) => self.uninstall_filter(&id).await.to_rpc_result(),
            EthRequest::TxPoolStatus(_) => self.txpool_status().await.to_rpc_result(),
            EthRequest::TxPoolInspect(_) => self.txpool_inspect().await.to_rpc_result(),
            EthRequest::TxPoolContent(_) => self.txpool_content().await.to_rpc_result(),
            EthRequest::ErigonGetHeaderByNumber(num) => {
                self.erigon_get_header_by_number(num).await.to_rpc_result()
            }
            EthRequest::OtsGetApiLevel(_) => self.ots_get_api_level().await.to_rpc_result(),
            EthRequest::OtsGetInternalOperations(hash) => {
                self.ots_get_internal_operations(hash).await.to_rpc_result()
            }
            EthRequest::OtsHasCode(addr, num) => self.ots_has_code(addr, num).await.to_rpc_result(),
            EthRequest::OtsTraceTransaction(hash) => {
                self.ots_trace_transaction(hash).await.to_rpc_result()
            }
            EthRequest::OtsGetTransactionError(hash) => {
                self.ots_get_transaction_error(hash).await.to_rpc_result()
            }
            EthRequest::OtsGetBlockDetails(num) => {
                self.ots_get_block_details(num).await.to_rpc_result()
            }
            EthRequest::OtsGetBlockDetailsByHash(hash) => {
                self.ots_get_block_details_by_hash(hash).await.to_rpc_result()
            }
            EthRequest::OtsGetBlockTransactions(num, page, page_size) => {
                self.ots_get_block_transactions(num, page, page_size).await.to_rpc_result()
            }
            EthRequest::OtsSearchTransactionsBefore(address, num, page_size) => {
                self.ots_search_transactions_before(address, num, page_size).await.to_rpc_result()
            }
            EthRequest::OtsSearchTransactionsAfter(address, num, page_size) => {
                self.ots_search_transactions_after(address, num, page_size).await.to_rpc_result()
            }
            EthRequest::OtsGetTransactionBySenderAndNonce(address, nonce) => {
                self.ots_get_transaction_by_sender_and_nonce(address, nonce).await.to_rpc_result()
            }
            EthRequest::OtsGetContractCreator(address) => {
                self.ots_get_contract_creator(address).await.to_rpc_result()
            }
            EthRequest::RemovePoolTransactions(address) => {
                self.anvil_remove_pool_transactions(address).await.to_rpc_result()
            }
            EthRequest::Reorg(reorg_options) => {
                self.anvil_reorg(reorg_options).await.to_rpc_result()
            }
            EthRequest::Rollback(depth) => self.anvil_rollback(depth).await.to_rpc_result(),
            EthRequest::WalletGetCapabilities(()) => self.get_capabilities().to_rpc_result(),
            EthRequest::AnvilAddCapability(addr) => self.anvil_add_capability(addr).to_rpc_result(),
            EthRequest::AnvilSetExecutor(executor_pk) => {
                self.anvil_set_executor(executor_pk).to_rpc_result()
            }
        };

        if let ResponseResult::Error(err) = &response {
            node_info!("\nRPC request failed:");
            node_info!("    Request: {:?}", request);
            node_info!("    Error: {}\n", err);
        }

        response
    }

    fn sign_request(
        &self,
        from: &Address,
        request: TypedTransactionRequest,
    ) -> Result<TypedTransaction> {
        match request {
            TypedTransactionRequest::Deposit(_) => {
                let nil_signature = Signature::from_scalars_and_parity(
                    B256::with_last_byte(1),
                    B256::with_last_byte(1),
                    false,
                );
                return build_typed_transaction(request, nil_signature);
            }
            _ => {
                for signer in self.signers.iter() {
                    if signer.accounts().contains(from) {
                        let signature = signer.sign_transaction(request.clone(), from)?;
                        return build_typed_transaction(request, signature);
                    }
                }
            }
        }
        Err(BlockchainError::NoSignerAvailable)
    }

    async fn block_request(&self, block_number: Option<BlockId>) -> Result<BlockRequest> {
        let block_request = match block_number {
            Some(BlockId::Number(BlockNumber::Pending)) => {
                let pending_txs = self.pool.ready_transactions().collect();
                BlockRequest::Pending(pending_txs)
            }
            _ => {
                let number = self.backend.ensure_block_number(block_number).await?;
                BlockRequest::Number(number)
            }
        };
        Ok(block_request)
    }

    async fn inner_raw_transaction(&self, hash: B256) -> Result<Option<Bytes>> {
        match self.pool.get_transaction(hash) {
            Some(tx) => Ok(Some(tx.transaction.encoded_2718().into())),
            None => match self.backend.transaction_by_hash(hash).await? {
                Some(tx) => Ok(Some(tx.inner.inner.encoded_2718().into())),
                None => Ok(None),
            },
        }
    }

    /// Returns the current client version.
    ///
    /// Handler for ETH RPC call: `web3_clientVersion`
    pub fn client_version(&self) -> Result<String> {
        node_info!("web3_clientVersion");
        Ok(CLIENT_VERSION.to_string())
    }

    /// Returns Keccak-256 (not the standardized SHA3-256) of the given data.
    ///
    /// Handler for ETH RPC call: `web3_sha3`
    pub fn sha3(&self, bytes: Bytes) -> Result<String> {
        node_info!("web3_sha3");
        let hash = alloy_primitives::keccak256(bytes.as_ref());
        Ok(alloy_primitives::hex::encode_prefixed(&hash[..]))
    }

    /// Returns protocol version encoded as a string (quotes are necessary).
    ///
    /// Handler for ETH RPC call: `eth_protocolVersion`
    pub fn protocol_version(&self) -> Result<u64> {
        node_info!("eth_protocolVersion");
        Ok(1)
    }

    /// Returns the number of hashes per second that the node is mining with.
    ///
    /// Handler for ETH RPC call: `eth_hashrate`
    pub fn hashrate(&self) -> Result<U256> {
        node_info!("eth_hashrate");
        Ok(U256::ZERO)
    }

    /// Returns the client coinbase address.
    ///
    /// Handler for ETH RPC call: `eth_coinbase`
    pub fn author(&self) -> Result<Address> {
        node_info!("eth_coinbase");
        Ok(self.backend.coinbase())
    }

    /// Returns true if client is actively mining new blocks.
    ///
    /// Handler for ETH RPC call: `eth_mining`
    pub fn is_mining(&self) -> Result<bool> {
        node_info!("eth_mining");
        Ok(self.is_mining)
    }

    /// Returns the chain ID used for transaction signing at the
    /// current best block. None is returned if not
    /// available.
    ///
    /// Handler for ETH RPC call: `eth_chainId`
    pub fn eth_chain_id(&self) -> Result<Option<U64>> {
        node_info!("eth_chainId");
        Ok(Some(self.backend.chain_id().to::<U64>()))
    }

    /// Returns the same as `chain_id`
    ///
    /// Handler for ETH RPC call: `eth_networkId`
    pub fn network_id(&self) -> Result<Option<String>> {
        node_info!("eth_networkId");
        let chain_id = self.backend.chain_id().to::<u64>();
        Ok(Some(format!("{chain_id}")))
    }

    /// Returns true if client is actively listening for network connections.
    ///
    /// Handler for ETH RPC call: `net_listening`
    pub fn net_listening(&self) -> Result<bool> {
        node_info!("net_listening");
        Ok(self.net_listening)
    }

    /// Returns the current gas price
    fn eth_gas_price(&self) -> Result<U256> {
        node_info!("eth_gasPrice");
        Ok(U256::from(self.gas_price()))
    }

    /// Returns the current gas price
    pub fn gas_price(&self) -> u128 {
        if self.backend.is_eip1559() {
            if self.backend.is_min_priority_fee_enforced() {
                (self.backend.base_fee() as u128).saturating_add(self.lowest_suggestion_tip())
            } else {
                self.backend.base_fee() as u128
            }
        } else {
            self.backend.fees().raw_gas_price()
        }
    }

    /// Returns the excess blob gas and current blob gas price
    pub fn excess_blob_gas_and_price(&self) -> Result<Option<BlobExcessGasAndPrice>> {
        Ok(self.backend.excess_blob_gas_and_price())
    }

    /// Returns a fee per gas that is an estimate of how much you can pay as a priority fee, or
    /// 'tip', to get a transaction included in the current block.
    ///
    /// Handler for ETH RPC call: `eth_maxPriorityFeePerGas`
    pub fn gas_max_priority_fee_per_gas(&self) -> Result<U256> {
        self.max_priority_fee_per_gas()
    }

    /// Returns the base fee per blob required to send a EIP-4844 tx.
    ///
    /// Handler for ETH RPC call: `eth_blobBaseFee`
    pub fn blob_base_fee(&self) -> Result<U256> {
        Ok(U256::from(self.backend.fees().base_fee_per_blob_gas()))
    }

    /// Returns the block gas limit
    pub fn gas_limit(&self) -> U256 {
        U256::from(self.backend.gas_limit())
    }

    /// Returns the accounts list
    ///
    /// Handler for ETH RPC call: `eth_accounts`
    pub fn accounts(&self) -> Result<Vec<Address>> {
        node_info!("eth_accounts");
        let mut unique = HashSet::new();
        let mut accounts: Vec<Address> = Vec::new();
        for signer in self.signers.iter() {
            accounts.extend(signer.accounts().into_iter().filter(|acc| unique.insert(*acc)));
        }
        accounts.extend(
            self.backend
                .cheats()
                .impersonated_accounts()
                .into_iter()
                .filter(|acc| unique.insert(*acc)),
        );
        Ok(accounts.into_iter().collect())
    }

    /// Returns the number of most recent block.
    ///
    /// Handler for ETH RPC call: `eth_blockNumber`
    pub fn block_number(&self) -> Result<U256> {
        node_info!("eth_blockNumber");
        Ok(U256::from(self.backend.best_number()))
    }

    /// Returns balance of the given account.
    ///
    /// Handler for ETH RPC call: `eth_getBalance`
    pub async fn balance(&self, address: Address, block_number: Option<BlockId>) -> Result<U256> {
        node_info!("eth_getBalance");
        let block_request = self.block_request(block_number).await?;

        // check if the number predates the fork, if in fork mode
        if let BlockRequest::Number(number) = block_request
            && let Some(fork) = self.get_fork()
            && fork.predates_fork(number)
        {
            return Ok(fork.get_balance(address, number).await?);
        }

        self.backend.get_balance(address, Some(block_request)).await
    }

    /// Returns the ethereum account.
    ///
    /// Handler for ETH RPC call: `eth_getAccount`
    pub async fn get_account(
        &self,
        address: Address,
        block_number: Option<BlockId>,
    ) -> Result<Account> {
        node_info!("eth_getAccount");
        let block_request = self.block_request(block_number).await?;

        // check if the number predates the fork, if in fork mode
        if let BlockRequest::Number(number) = block_request
            && let Some(fork) = self.get_fork()
            && fork.predates_fork(number)
        {
            return Ok(fork.get_account(address, number).await?);
        }

        self.backend.get_account_at_block(address, Some(block_request)).await
    }

    /// Returns the account information including balance, nonce, code and storage
    ///
    /// Note: This isn't support by all providers
    pub async fn get_account_info(
        &self,
        address: Address,
        block_number: Option<BlockId>,
    ) -> Result<alloy_rpc_types::eth::AccountInfo> {
        node_info!("eth_getAccountInfo");

        if let Some(fork) = self.get_fork() {
<<<<<<< HEAD
            // check if the number predates the fork, if in fork mode
            if let BlockRequest::Number(number) = self.block_request(block_number).await?
                && fork.predates_fork(number)
            {
                // if this predates the fork we need to fetch balance, nonce, code individually
                // because the provider might not support this endpoint
                let balance = fork.get_balance(address, number).map_err(BlockchainError::from);
                let code = fork.get_code(address, number).map_err(BlockchainError::from);
                let nonce = self.get_transaction_count(address, Some(number.into()));
                let (balance, code, nonce) = try_join!(balance, code, nonce)?;

                return Ok(alloy_rpc_types::eth::AccountInfo { balance, nonce, code });
=======
            let block_request = self.block_request(block_number).await?;
            // check if the number predates the fork, if in fork mode
            if let BlockRequest::Number(number) = block_request {
                trace!(target: "node", "get_account_info: fork block {}, requested block {number}", fork.block_number());
                return if fork.predates_fork(number) {
                    // if this predates the fork we need to fetch balance, nonce, code individually
                    // because the provider might not support this endpoint
                    let balance = fork.get_balance(address, number).map_err(BlockchainError::from);
                    let code = fork.get_code(address, number).map_err(BlockchainError::from);
                    let nonce = self.get_transaction_count(address, Some(number.into()));
                    let (balance, code, nonce) = try_join!(balance, code, nonce)?;

                    Ok(alloy_rpc_types::eth::AccountInfo { balance, nonce, code })
                } else {
                    // Anvil node is at the same block or higher than the fork block,
                    // return account info from backend to reflect current state.
                    let account_info = self.backend.get_account(address).await?;
                    let code = self.backend.get_code(address, Some(block_request)).await?;
                    Ok(alloy_rpc_types::eth::AccountInfo {
                        balance: account_info.balance,
                        nonce: account_info.nonce,
                        code,
                    })
                };
>>>>>>> 05794498
            }
        }

        let account = self.get_account(address, block_number);
        let code = self.get_code(address, block_number);
        let (account, code) = try_join!(account, code)?;
        Ok(alloy_rpc_types::eth::AccountInfo {
            balance: account.balance,
            nonce: account.nonce,
            code,
        })
    }
    /// Returns content of the storage at given address.
    ///
    /// Handler for ETH RPC call: `eth_getStorageAt`
    pub async fn storage_at(
        &self,
        address: Address,
        index: U256,
        block_number: Option<BlockId>,
    ) -> Result<B256> {
        node_info!("eth_getStorageAt");
        let block_request = self.block_request(block_number).await?;

        // check if the number predates the fork, if in fork mode
        if let BlockRequest::Number(number) = block_request
            && let Some(fork) = self.get_fork()
            && fork.predates_fork(number)
        {
            return Ok(B256::from(
                fork.storage_at(address, index, Some(BlockNumber::Number(number))).await?,
            ));
        }

        self.backend.storage_at(address, index, Some(block_request)).await
    }

    /// Returns block with given hash.
    ///
    /// Handler for ETH RPC call: `eth_getBlockByHash`
    pub async fn block_by_hash(&self, hash: B256) -> Result<Option<AnyRpcBlock>> {
        node_info!("eth_getBlockByHash");
        self.backend.block_by_hash(hash).await
    }

    /// Returns a _full_ block with given hash.
    ///
    /// Handler for ETH RPC call: `eth_getBlockByHash`
    pub async fn block_by_hash_full(&self, hash: B256) -> Result<Option<AnyRpcBlock>> {
        node_info!("eth_getBlockByHash");
        self.backend.block_by_hash_full(hash).await
    }

    /// Returns block with given number.
    ///
    /// Handler for ETH RPC call: `eth_getBlockByNumber`
    pub async fn block_by_number(&self, number: BlockNumber) -> Result<Option<AnyRpcBlock>> {
        node_info!("eth_getBlockByNumber");
        if number == BlockNumber::Pending {
            return Ok(Some(self.pending_block().await));
        }

        self.backend.block_by_number(number).await
    }

    /// Returns a _full_ block with given number
    ///
    /// Handler for ETH RPC call: `eth_getBlockByNumber`
    pub async fn block_by_number_full(&self, number: BlockNumber) -> Result<Option<AnyRpcBlock>> {
        node_info!("eth_getBlockByNumber");
        if number == BlockNumber::Pending {
            return Ok(self.pending_block_full().await);
        }
        self.backend.block_by_number_full(number).await
    }

    /// Returns the number of transactions sent from given address at given time (block number).
    ///
    /// Also checks the pending transactions if `block_number` is
    /// `BlockId::Number(BlockNumber::Pending)`
    ///
    /// Handler for ETH RPC call: `eth_getTransactionCount`
    pub async fn transaction_count(
        &self,
        address: Address,
        block_number: Option<BlockId>,
    ) -> Result<U256> {
        node_info!("eth_getTransactionCount");
        self.get_transaction_count(address, block_number).await.map(U256::from)
    }

    /// Returns the number of transactions in a block with given hash.
    ///
    /// Handler for ETH RPC call: `eth_getBlockTransactionCountByHash`
    pub async fn block_transaction_count_by_hash(&self, hash: B256) -> Result<Option<U256>> {
        node_info!("eth_getBlockTransactionCountByHash");
        let block = self.backend.block_by_hash(hash).await?;
        let txs = block.map(|b| match b.transactions() {
            BlockTransactions::Full(txs) => U256::from(txs.len()),
            BlockTransactions::Hashes(txs) => U256::from(txs.len()),
            BlockTransactions::Uncle => U256::from(0),
        });
        Ok(txs)
    }

    /// Returns the number of transactions in a block with given block number.
    ///
    /// Handler for ETH RPC call: `eth_getBlockTransactionCountByNumber`
    pub async fn block_transaction_count_by_number(
        &self,
        block_number: BlockNumber,
    ) -> Result<Option<U256>> {
        node_info!("eth_getBlockTransactionCountByNumber");
        let block_request = self.block_request(Some(block_number.into())).await?;
        if let BlockRequest::Pending(txs) = block_request {
            let block = self.backend.pending_block(txs).await;
            return Ok(Some(U256::from(block.transactions.len())));
        }
        let block = self.backend.block_by_number(block_number).await?;
        let txs = block.map(|b| match b.transactions() {
            BlockTransactions::Full(txs) => U256::from(txs.len()),
            BlockTransactions::Hashes(txs) => U256::from(txs.len()),
            BlockTransactions::Uncle => U256::from(0),
        });
        Ok(txs)
    }

    /// Returns the number of uncles in a block with given hash.
    ///
    /// Handler for ETH RPC call: `eth_getUncleCountByBlockHash`
    pub async fn block_uncles_count_by_hash(&self, hash: B256) -> Result<U256> {
        node_info!("eth_getUncleCountByBlockHash");
        let block =
            self.backend.block_by_hash(hash).await?.ok_or(BlockchainError::BlockNotFound)?;
        Ok(U256::from(block.uncles.len()))
    }

    /// Returns the number of uncles in a block with given block number.
    ///
    /// Handler for ETH RPC call: `eth_getUncleCountByBlockNumber`
    pub async fn block_uncles_count_by_number(&self, block_number: BlockNumber) -> Result<U256> {
        node_info!("eth_getUncleCountByBlockNumber");
        let block = self
            .backend
            .block_by_number(block_number)
            .await?
            .ok_or(BlockchainError::BlockNotFound)?;
        Ok(U256::from(block.uncles.len()))
    }

    /// Returns the code at given address at given time (block number).
    ///
    /// Handler for ETH RPC call: `eth_getCode`
    pub async fn get_code(&self, address: Address, block_number: Option<BlockId>) -> Result<Bytes> {
        node_info!("eth_getCode");
        let block_request = self.block_request(block_number).await?;
        // check if the number predates the fork, if in fork mode
        if let BlockRequest::Number(number) = block_request
            && let Some(fork) = self.get_fork()
            && fork.predates_fork(number)
        {
            return Ok(fork.get_code(address, number).await?);
        }
        self.backend.get_code(address, Some(block_request)).await
    }

    /// Returns the account and storage values of the specified account including the Merkle-proof.
    /// This call can be used to verify that the data you are pulling from is not tampered with.
    ///
    /// Handler for ETH RPC call: `eth_getProof`
    pub async fn get_proof(
        &self,
        address: Address,
        keys: Vec<B256>,
        block_number: Option<BlockId>,
    ) -> Result<EIP1186AccountProofResponse> {
        node_info!("eth_getProof");
        let block_request = self.block_request(block_number).await?;

        // If we're in forking mode, or still on the forked block (no blocks mined yet) then we can
        // delegate the call.
        if let BlockRequest::Number(number) = block_request
            && let Some(fork) = self.get_fork()
            && fork.predates_fork_inclusive(number)
        {
            return Ok(fork.get_proof(address, keys, Some(number.into())).await?);
        }

        let proof = self.backend.prove_account_at(address, keys, Some(block_request)).await?;
        Ok(proof)
    }

    /// Signs data via [EIP-712](https://github.com/ethereum/EIPs/blob/master/EIPS/eip-712.md).
    ///
    /// Handler for ETH RPC call: `eth_signTypedData`
    pub async fn sign_typed_data(
        &self,
        _address: Address,
        _data: serde_json::Value,
    ) -> Result<String> {
        node_info!("eth_signTypedData");
        Err(BlockchainError::RpcUnimplemented)
    }

    /// Signs data via [EIP-712](https://github.com/ethereum/EIPs/blob/master/EIPS/eip-712.md).
    ///
    /// Handler for ETH RPC call: `eth_signTypedData_v3`
    pub async fn sign_typed_data_v3(
        &self,
        _address: Address,
        _data: serde_json::Value,
    ) -> Result<String> {
        node_info!("eth_signTypedData_v3");
        Err(BlockchainError::RpcUnimplemented)
    }

    /// Signs data via [EIP-712](https://github.com/ethereum/EIPs/blob/master/EIPS/eip-712.md), and includes full support of arrays and recursive data structures.
    ///
    /// Handler for ETH RPC call: `eth_signTypedData_v4`
    pub async fn sign_typed_data_v4(&self, address: Address, data: &TypedData) -> Result<String> {
        node_info!("eth_signTypedData_v4");
        let signer = self.get_signer(address).ok_or(BlockchainError::NoSignerAvailable)?;
        let signature = signer.sign_typed_data(address, data).await?;
        let signature = alloy_primitives::hex::encode(signature.as_bytes());
        Ok(format!("0x{signature}"))
    }

    /// The sign method calculates an Ethereum specific signature
    ///
    /// Handler for ETH RPC call: `eth_sign`
    pub async fn sign(&self, address: Address, content: impl AsRef<[u8]>) -> Result<String> {
        node_info!("eth_sign");
        let signer = self.get_signer(address).ok_or(BlockchainError::NoSignerAvailable)?;
        let signature =
            alloy_primitives::hex::encode(signer.sign(address, content.as_ref()).await?.as_bytes());
        Ok(format!("0x{signature}"))
    }

    /// Signs a transaction
    ///
    /// Handler for ETH RPC call: `eth_signTransaction`
    pub async fn sign_transaction(
        &self,
        mut request: WithOtherFields<TransactionRequest>,
    ) -> Result<String> {
        node_info!("eth_signTransaction");

        let from = request.from.map(Ok).unwrap_or_else(|| {
            self.accounts()?.first().copied().ok_or(BlockchainError::NoSignerAvailable)
        })?;

        let (nonce, _) = self.request_nonce(&request, from).await?;

        if request.gas.is_none() {
            // estimate if not provided
            if let Ok(gas) = self.estimate_gas(request.clone(), None, EvmOverrides::default()).await
            {
                request.gas = Some(gas.to());
            }
        }

        let request = self.build_typed_tx_request(request, nonce)?;

        let signed_transaction = self.sign_request(&from, request)?.encoded_2718();
        Ok(alloy_primitives::hex::encode_prefixed(signed_transaction))
    }

    /// Sends a transaction
    ///
    /// Handler for ETH RPC call: `eth_sendTransaction`
    pub async fn send_transaction(
        &self,
        mut request: WithOtherFields<TransactionRequest>,
    ) -> Result<TxHash> {
        node_info!("eth_sendTransaction");

        let from = request.from.map(Ok).unwrap_or_else(|| {
            self.accounts()?.first().copied().ok_or(BlockchainError::NoSignerAvailable)
        })?;
        let (nonce, on_chain_nonce) = self.request_nonce(&request, from).await?;

        if request.gas.is_none() {
            // estimate if not provided
            if let Ok(gas) = self.estimate_gas(request.clone(), None, EvmOverrides::default()).await
            {
                request.gas = Some(gas.to());
            }
        }

        let request = self.build_typed_tx_request(request, nonce)?;

        // if the sender is currently impersonated we need to "bypass" signing
        let pending_transaction = if self.is_impersonated(from) {
            let bypass_signature = self.impersonated_signature(&request);
            let transaction = sign::build_typed_transaction(request, bypass_signature)?;
            self.ensure_typed_transaction_supported(&transaction)?;
            trace!(target : "node", ?from, "eth_sendTransaction: impersonating");
            PendingTransaction::with_impersonated(transaction, from)
        } else {
            let transaction = self.sign_request(&from, request)?;
            self.ensure_typed_transaction_supported(&transaction)?;
            PendingTransaction::new(transaction)?
        };
        // pre-validate
        self.backend.validate_pool_transaction(&pending_transaction).await?;

        let requires = required_marker(nonce, on_chain_nonce, from);
        let provides = vec![to_marker(nonce, from)];
        debug_assert!(requires != provides);

        self.add_pending_transaction(pending_transaction, requires, provides)
    }

    /// Waits for a transaction to be included in a block and returns its receipt (no timeout).
    async fn await_transaction_inclusion(&self, hash: TxHash) -> Result<ReceiptResponse> {
        let mut stream = self.new_block_notifications();
        // Check if the transaction is already included before listening for new blocks.
        if let Some(receipt) = self.backend.transaction_receipt(hash).await? {
            return Ok(receipt);
        }
        while let Some(notification) = stream.next().await {
            if let Some(block) = self.backend.get_block_by_hash(notification.hash)
                && block.transactions.iter().any(|tx| tx.hash() == hash)
                && let Some(receipt) = self.backend.transaction_receipt(hash).await?
            {
                return Ok(receipt);
            }
        }

        Err(BlockchainError::Message("Failed to await transaction inclusion".to_string()))
    }

    /// Waits for a transaction to be included in a block and returns its receipt, with timeout.
    async fn check_transaction_inclusion(&self, hash: TxHash) -> Result<ReceiptResponse> {
        const TIMEOUT_DURATION: Duration = Duration::from_secs(30);
        tokio::time::timeout(TIMEOUT_DURATION, self.await_transaction_inclusion(hash))
            .await
            .unwrap_or_else(|_elapsed| {
                Err(BlockchainError::TransactionConfirmationTimeout {
                    hash,
                    duration: TIMEOUT_DURATION,
                })
            })
    }

    /// Sends a transaction and waits for receipt
    ///
    /// Handler for ETH RPC call: `eth_sendTransactionSync`
    pub async fn send_transaction_sync(
        &self,
        request: WithOtherFields<TransactionRequest>,
    ) -> Result<ReceiptResponse> {
        node_info!("eth_sendTransactionSync");
        let hash = self.send_transaction(request).await?;

        let receipt = self.check_transaction_inclusion(hash).await?;

        Ok(ReceiptResponse::from(receipt))
    }

    /// Sends signed transaction, returning its hash.
    ///
    /// Handler for ETH RPC call: `eth_sendRawTransaction`
    pub async fn send_raw_transaction(&self, tx: Bytes) -> Result<TxHash> {
        node_info!("eth_sendRawTransaction");
        let mut data = tx.as_ref();
        if data.is_empty() {
            return Err(BlockchainError::EmptyRawTransactionData);
        }

        let transaction = TypedTransaction::decode_2718(&mut data)
            .map_err(|_| BlockchainError::FailedToDecodeSignedTransaction)?;

        self.ensure_typed_transaction_supported(&transaction)?;

        let pending_transaction = PendingTransaction::new(transaction)?;

        // pre-validate
        self.backend.validate_pool_transaction(&pending_transaction).await?;

        let on_chain_nonce = self.backend.current_nonce(*pending_transaction.sender()).await?;
        let from = *pending_transaction.sender();
        let nonce = pending_transaction.transaction.nonce();
        let requires = required_marker(nonce, on_chain_nonce, from);

        let priority = self.transaction_priority(&pending_transaction.transaction);
        let pool_transaction = PoolTransaction {
            requires,
            provides: vec![to_marker(nonce, *pending_transaction.sender())],
            pending_transaction,
            priority,
        };

        let tx = self.pool.add_transaction(pool_transaction)?;
        trace!(target: "node", "Added transaction: [{:?}] sender={:?}", tx.hash(), from);
        Ok(*tx.hash())
    }

    /// Sends signed transaction, returning its receipt.
    ///
    /// Handler for ETH RPC call: `eth_sendRawTransactionSync`
    pub async fn send_raw_transaction_sync(&self, tx: Bytes) -> Result<ReceiptResponse> {
        node_info!("eth_sendRawTransactionSync");

        let hash = self.send_raw_transaction(tx).await?;
        let receipt = self.check_transaction_inclusion(hash).await?;

        Ok(ReceiptResponse::from(receipt))
    }

    /// Call contract, returning the output data.
    ///
    /// Handler for ETH RPC call: `eth_call`
    pub async fn call(
        &self,
        request: WithOtherFields<TransactionRequest>,
        block_number: Option<BlockId>,
        overrides: EvmOverrides,
    ) -> Result<Bytes> {
        node_info!("eth_call");
        let block_request = self.block_request(block_number).await?;
        // check if the number predates the fork, if in fork mode
        if let BlockRequest::Number(number) = block_request
            && let Some(fork) = self.get_fork()
            && fork.predates_fork(number)
        {
            if overrides.has_state() || overrides.has_block() {
                return Err(BlockchainError::EvmOverrideError(
                    "not available on past forked blocks".to_string(),
                ));
            }
            return Ok(fork.call(&request, Some(number.into())).await?);
        }

        let fees = FeeDetails::new(
            request.gas_price,
            request.max_fee_per_gas,
            request.max_priority_fee_per_gas,
            request.max_fee_per_blob_gas,
        )?
        .or_zero_fees();
        // this can be blocking for a bit, especially in forking mode
        // <https://github.com/foundry-rs/foundry/issues/6036>
        self.on_blocking_task(|this| async move {
            let (exit, out, gas, _) =
                this.backend.call(request, fees, Some(block_request), overrides).await?;
            trace!(target : "node", "Call status {:?}, gas {}", exit, gas);

            ensure_return_ok(exit, &out)
        })
        .await
    }

    pub async fn simulate_v1(
        &self,
        request: SimulatePayload,
        block_number: Option<BlockId>,
    ) -> Result<Vec<SimulatedBlock<AnyRpcBlock>>> {
        node_info!("eth_simulateV1");
        let block_request = self.block_request(block_number).await?;
        // check if the number predates the fork, if in fork mode
        if let BlockRequest::Number(number) = block_request
            && let Some(fork) = self.get_fork()
            && fork.predates_fork(number)
        {
            return Ok(fork.simulate_v1(&request, Some(number.into())).await?);
        }

        // this can be blocking for a bit, especially in forking mode
        // <https://github.com/foundry-rs/foundry/issues/6036>
        self.on_blocking_task(|this| async move {
            let simulated_blocks = this.backend.simulate(request, Some(block_request)).await?;
            trace!(target : "node", "Simulate status {:?}", simulated_blocks);

            Ok(simulated_blocks)
        })
        .await
    }

    /// This method creates an EIP2930 type accessList based on a given Transaction. The accessList
    /// contains all storage slots and addresses read and written by the transaction, except for the
    /// sender account and the precompiles.
    ///
    /// It returns list of addresses and storage keys used by the transaction, plus the gas
    /// consumed when the access list is added. That is, it gives you the list of addresses and
    /// storage keys that will be used by that transaction, plus the gas consumed if the access
    /// list is included. Like eth_estimateGas, this is an estimation; the list could change
    /// when the transaction is actually mined. Adding an accessList to your transaction does
    /// not necessary result in lower gas usage compared to a transaction without an access
    /// list.
    ///
    /// Handler for ETH RPC call: `eth_createAccessList`
    pub async fn create_access_list(
        &self,
        mut request: WithOtherFields<TransactionRequest>,
        block_number: Option<BlockId>,
    ) -> Result<AccessListResult> {
        node_info!("eth_createAccessList");
        let block_request = self.block_request(block_number).await?;
        // check if the number predates the fork, if in fork mode
        if let BlockRequest::Number(number) = block_request
            && let Some(fork) = self.get_fork()
            && fork.predates_fork(number)
        {
            return Ok(fork.create_access_list(&request, Some(number.into())).await?);
        }

        self.backend
            .with_database_at(Some(block_request), |state, block_env| {
                let (exit, out, _, access_list) = self.backend.build_access_list_with_state(
                    &state,
                    request.clone(),
                    FeeDetails::zero(),
                    block_env.clone(),
                )?;
                ensure_return_ok(exit, &out)?;

                // execute again but with access list set
                request.access_list = Some(access_list.clone());

                let (exit, out, gas_used, _) = self.backend.call_with_state(
                    &state,
                    request.clone(),
                    FeeDetails::zero(),
                    block_env,
                )?;
                ensure_return_ok(exit, &out)?;

                Ok(AccessListResult {
                    access_list: AccessList(access_list.0),
                    gas_used: U256::from(gas_used),
                    error: None,
                })
            })
            .await?
    }

    /// Estimate gas needed for execution of given contract.
    /// If no block parameter is given, it will use the pending block by default
    ///
    /// Handler for ETH RPC call: `eth_estimateGas`
    pub async fn estimate_gas(
        &self,
        request: WithOtherFields<TransactionRequest>,
        block_number: Option<BlockId>,
        overrides: EvmOverrides,
    ) -> Result<U256> {
        node_info!("eth_estimateGas");
        self.do_estimate_gas(
            request,
            block_number.or_else(|| Some(BlockNumber::Pending.into())),
            overrides,
        )
        .await
        .map(U256::from)
    }

    /// Handler for RPC call: `anvil_getBlobByHash`
    pub fn anvil_get_blob_by_versioned_hash(
        &self,
        hash: B256,
    ) -> Result<Option<alloy_consensus::Blob>> {
        node_info!("anvil_getBlobByHash");
        Ok(self.backend.get_blob_by_versioned_hash(hash)?)
    }

    /// Handler for RPC call: `anvil_getBlobsByTransactionHash`
    pub fn anvil_get_blob_by_tx_hash(&self, hash: B256) -> Result<Option<Vec<Blob>>> {
        node_info!("anvil_getBlobsByTransactionHash");
        Ok(self.backend.get_blob_by_tx_hash(hash)?)
    }

    /// Handler for RPC call: `anvil_getBlobSidecarsByBlockId`
    pub fn anvil_get_blob_sidecars_by_block_id(
        &self,
        block_id: BlockId,
    ) -> Result<Option<BlobTransactionSidecar>> {
        node_info!("anvil_getBlobSidecarsByBlockId");
        Ok(self.backend.get_blob_sidecars_by_block_id(block_id)?)
    }

    /// Get transaction by its hash.
    ///
    /// This will check the storage for a matching transaction, if no transaction exists in storage
    /// this will also scan the mempool for a matching pending transaction
    ///
    /// Handler for ETH RPC call: `eth_getTransactionByHash`
    pub async fn transaction_by_hash(&self, hash: B256) -> Result<Option<AnyRpcTransaction>> {
        node_info!("eth_getTransactionByHash");
        let mut tx = self.pool.get_transaction(hash).map(|pending| {
            let from = *pending.sender();
            let tx = transaction_build(
                Some(*pending.hash()),
                pending.transaction,
                None,
                None,
                Some(self.backend.base_fee()),
            );

            let WithOtherFields { inner: mut tx, other } = tx.0;
            // we set the from field here explicitly to the set sender of the pending transaction,
            // in case the transaction is impersonated.
            tx.inner = Recovered::new_unchecked(tx.inner.into_inner(), from);

            AnyRpcTransaction(WithOtherFields { inner: tx, other })
        });
        if tx.is_none() {
            tx = self.backend.transaction_by_hash(hash).await?
        }

        Ok(tx)
    }

    /// Returns transaction at given block hash and index.
    ///
    /// Handler for ETH RPC call: `eth_getTransactionByBlockHashAndIndex`
    pub async fn transaction_by_block_hash_and_index(
        &self,
        hash: B256,
        index: Index,
    ) -> Result<Option<AnyRpcTransaction>> {
        node_info!("eth_getTransactionByBlockHashAndIndex");
        self.backend.transaction_by_block_hash_and_index(hash, index).await
    }

    /// Returns transaction by given block number and index.
    ///
    /// Handler for ETH RPC call: `eth_getTransactionByBlockNumberAndIndex`
    pub async fn transaction_by_block_number_and_index(
        &self,
        block: BlockNumber,
        idx: Index,
    ) -> Result<Option<AnyRpcTransaction>> {
        node_info!("eth_getTransactionByBlockNumberAndIndex");
        self.backend.transaction_by_block_number_and_index(block, idx).await
    }

    /// Returns transaction receipt by transaction hash.
    ///
    /// Handler for ETH RPC call: `eth_getTransactionReceipt`
    pub async fn transaction_receipt(&self, hash: B256) -> Result<Option<ReceiptResponse>> {
        node_info!("eth_getTransactionReceipt");
        self.backend.transaction_receipt(hash).await
    }

    /// Returns block receipts by block number.
    ///
    /// Handler for ETH RPC call: `eth_getBlockReceipts`
    pub async fn block_receipts(&self, number: BlockId) -> Result<Option<Vec<ReceiptResponse>>> {
        node_info!("eth_getBlockReceipts");
        self.backend.block_receipts(number).await
    }

    /// Returns an uncles at given block and index.
    ///
    /// Handler for ETH RPC call: `eth_getUncleByBlockHashAndIndex`
    pub async fn uncle_by_block_hash_and_index(
        &self,
        block_hash: B256,
        idx: Index,
    ) -> Result<Option<AnyRpcBlock>> {
        node_info!("eth_getUncleByBlockHashAndIndex");
        let number =
            self.backend.ensure_block_number(Some(BlockId::Hash(block_hash.into()))).await?;
        if let Some(fork) = self.get_fork()
            && fork.predates_fork_inclusive(number)
        {
            return Ok(fork.uncle_by_block_hash_and_index(block_hash, idx.into()).await?);
        }
        // It's impossible to have uncles outside of fork mode
        Ok(None)
    }

    /// Returns an uncles at given block and index.
    ///
    /// Handler for ETH RPC call: `eth_getUncleByBlockNumberAndIndex`
    pub async fn uncle_by_block_number_and_index(
        &self,
        block_number: BlockNumber,
        idx: Index,
    ) -> Result<Option<AnyRpcBlock>> {
        node_info!("eth_getUncleByBlockNumberAndIndex");
        let number = self.backend.ensure_block_number(Some(BlockId::Number(block_number))).await?;
        if let Some(fork) = self.get_fork()
            && fork.predates_fork_inclusive(number)
        {
            return Ok(fork.uncle_by_block_number_and_index(number, idx.into()).await?);
        }
        // It's impossible to have uncles outside of fork mode
        Ok(None)
    }

    /// Returns logs matching given filter object.
    ///
    /// Handler for ETH RPC call: `eth_getLogs`
    pub async fn logs(&self, filter: Filter) -> Result<Vec<Log>> {
        node_info!("eth_getLogs");
        self.backend.logs(filter).await
    }

    /// Returns the hash of the current block, the seedHash, and the boundary condition to be met.
    ///
    /// Handler for ETH RPC call: `eth_getWork`
    pub fn work(&self) -> Result<Work> {
        node_info!("eth_getWork");
        Err(BlockchainError::RpcUnimplemented)
    }

    /// Returns the sync status, always be fails.
    ///
    /// Handler for ETH RPC call: `eth_syncing`
    pub fn syncing(&self) -> Result<bool> {
        node_info!("eth_syncing");
        Ok(false)
    }

    /// Returns the current configuration of the chain.
    /// This is useful for finding out what precompiles and system contracts are available.
    ///
    /// Note: the activation timestamp is always 0 as the configuration is set at genesis.
    /// Note: the `fork_id` is always `0x00000000` as this node does not participate in any forking
    /// on the network.
    /// Note: the `next` and `last` fields are always `null` as this node does not participate in
    /// any forking on the network.
    ///
    /// Handler for ETH RPC call: `eth_config`
    pub fn config(&self) -> Result<EthConfig> {
        node_info!("eth_config");
        Ok(EthConfig {
            current: EthForkConfig {
                activation_time: 0,
                blob_schedule: self.backend.blob_params(),
                chain_id: self.backend.env().read().evm_env.cfg_env.chain_id,
                fork_id: Bytes::from_static(&[0; 4]),
                precompiles: self.backend.precompiles(),
                system_contracts: self.backend.system_contracts(),
            },
            next: None,
            last: None,
        })
    }

    /// Used for submitting a proof-of-work solution.
    ///
    /// Handler for ETH RPC call: `eth_submitWork`
    pub fn submit_work(&self, _: B64, _: B256, _: B256) -> Result<bool> {
        node_info!("eth_submitWork");
        Err(BlockchainError::RpcUnimplemented)
    }

    /// Used for submitting mining hashrate.
    ///
    /// Handler for ETH RPC call: `eth_submitHashrate`
    pub fn submit_hashrate(&self, _: U256, _: B256) -> Result<bool> {
        node_info!("eth_submitHashrate");
        Err(BlockchainError::RpcUnimplemented)
    }

    /// Introduced in EIP-1559 for getting information on the appropriate priority fee to use.
    ///
    /// Handler for ETH RPC call: `eth_feeHistory`
    pub async fn fee_history(
        &self,
        block_count: U256,
        newest_block: BlockNumber,
        reward_percentiles: Vec<f64>,
    ) -> Result<FeeHistory> {
        node_info!("eth_feeHistory");
        // max number of blocks in the requested range

        let current = self.backend.best_number();
        let slots_in_an_epoch = 32u64;

        let number = match newest_block {
            BlockNumber::Latest | BlockNumber::Pending => current,
            BlockNumber::Earliest => 0,
            BlockNumber::Number(n) => n,
            BlockNumber::Safe => current.saturating_sub(slots_in_an_epoch),
            BlockNumber::Finalized => current.saturating_sub(slots_in_an_epoch * 2),
        };

        // check if the number predates the fork, if in fork mode
        if let Some(fork) = self.get_fork() {
            // if we're still at the forked block we don't have any history and can't compute it
            // efficiently, instead we fetch it from the fork
            if fork.predates_fork_inclusive(number) {
                return fork
                    .fee_history(block_count.to(), BlockNumber::Number(number), &reward_percentiles)
                    .await
                    .map_err(BlockchainError::AlloyForkProvider);
            }
        }

        const MAX_BLOCK_COUNT: u64 = 1024u64;
        let block_count = block_count.to::<u64>().min(MAX_BLOCK_COUNT);

        // highest and lowest block num in the requested range
        let highest = number;
        let lowest = highest.saturating_sub(block_count.saturating_sub(1));

        // only support ranges that are in cache range
        if lowest < self.backend.best_number().saturating_sub(self.fee_history_limit) {
            return Err(FeeHistoryError::InvalidBlockRange.into());
        }

        let mut response = FeeHistory {
            oldest_block: lowest,
            base_fee_per_gas: Vec::new(),
            gas_used_ratio: Vec::new(),
            reward: Some(Default::default()),
            base_fee_per_blob_gas: Default::default(),
            blob_gas_used_ratio: Default::default(),
        };
        let mut rewards = Vec::new();

        {
            let fee_history = self.fee_history_cache.lock();

            // iter over the requested block range
            for n in lowest..=highest {
                // <https://eips.ethereum.org/EIPS/eip-1559>
                if let Some(block) = fee_history.get(&n) {
                    response.base_fee_per_gas.push(block.base_fee);
                    response.base_fee_per_blob_gas.push(block.base_fee_per_blob_gas.unwrap_or(0));
                    response.blob_gas_used_ratio.push(block.blob_gas_used_ratio);
                    response.gas_used_ratio.push(block.gas_used_ratio);

                    // requested percentiles
                    if !reward_percentiles.is_empty() {
                        let mut block_rewards = Vec::new();
                        let resolution_per_percentile: f64 = 2.0;
                        for p in &reward_percentiles {
                            let p = p.clamp(0.0, 100.0);
                            let index = ((p.round() / 2f64) * 2f64) * resolution_per_percentile;
                            let reward = block.rewards.get(index as usize).map_or(0, |r| *r);
                            block_rewards.push(reward);
                        }
                        rewards.push(block_rewards);
                    }
                }
            }
        }

        response.reward = Some(rewards);

        // add the next block's base fee to the response
        // The spec states that `base_fee_per_gas` "[..] includes the next block after the
        // newest of the returned range, because this value can be derived from the
        // newest block"
        response.base_fee_per_gas.push(self.backend.fees().base_fee() as u128);

        // Same goes for the `base_fee_per_blob_gas`:
        // > [..] includes the next block after the newest of the returned range, because this
        // > value can be derived from the newest block.
        response.base_fee_per_blob_gas.push(self.backend.fees().base_fee_per_blob_gas());

        Ok(response)
    }

    /// Introduced in EIP-1159, a Geth-specific and simplified priority fee oracle.
    /// Leverages the already existing fee history cache.
    ///
    /// Returns a suggestion for a gas tip cap for dynamic fee transactions.
    ///
    /// Handler for ETH RPC call: `eth_maxPriorityFeePerGas`
    pub fn max_priority_fee_per_gas(&self) -> Result<U256> {
        node_info!("eth_maxPriorityFeePerGas");
        Ok(U256::from(self.lowest_suggestion_tip()))
    }

    /// Returns the suggested fee cap.
    ///
    /// Returns at least [MIN_SUGGESTED_PRIORITY_FEE]
    fn lowest_suggestion_tip(&self) -> u128 {
        let block_number = self.backend.best_number();
        let latest_cached_block = self.fee_history_cache.lock().get(&block_number).cloned();

        match latest_cached_block {
            Some(block) => block.rewards.iter().copied().min(),
            None => self.fee_history_cache.lock().values().flat_map(|b| b.rewards.clone()).min(),
        }
        .map(|fee| fee.max(MIN_SUGGESTED_PRIORITY_FEE))
        .unwrap_or(MIN_SUGGESTED_PRIORITY_FEE)
    }

    /// Creates a filter object, based on filter options, to notify when the state changes (logs).
    ///
    /// Handler for ETH RPC call: `eth_newFilter`
    pub async fn new_filter(&self, filter: Filter) -> Result<String> {
        node_info!("eth_newFilter");
        // all logs that are already available that match the filter if the filter's block range is
        // in the past
        let historic = if filter.block_option.get_from_block().is_some() {
            self.backend.logs(filter.clone()).await?
        } else {
            vec![]
        };
        let filter = EthFilter::Logs(Box::new(LogsFilter {
            blocks: self.new_block_notifications(),
            storage: self.storage_info(),
            filter: FilteredParams::new(Some(filter)),
            historic: Some(historic),
        }));
        Ok(self.filters.add_filter(filter).await)
    }

    /// Creates a filter in the node, to notify when a new block arrives.
    ///
    /// Handler for ETH RPC call: `eth_newBlockFilter`
    pub async fn new_block_filter(&self) -> Result<String> {
        node_info!("eth_newBlockFilter");
        let filter = EthFilter::Blocks(self.new_block_notifications());
        Ok(self.filters.add_filter(filter).await)
    }

    /// Creates a filter in the node, to notify when new pending transactions arrive.
    ///
    /// Handler for ETH RPC call: `eth_newPendingTransactionFilter`
    pub async fn new_pending_transaction_filter(&self) -> Result<String> {
        node_info!("eth_newPendingTransactionFilter");
        let filter = EthFilter::PendingTransactions(self.new_ready_transactions());
        Ok(self.filters.add_filter(filter).await)
    }

    /// Polling method for a filter, which returns an array of logs which occurred since last poll.
    ///
    /// Handler for ETH RPC call: `eth_getFilterChanges`
    pub async fn get_filter_changes(&self, id: &str) -> ResponseResult {
        node_info!("eth_getFilterChanges");
        self.filters.get_filter_changes(id).await
    }

    /// Returns an array of all logs matching filter with given id.
    ///
    /// Handler for ETH RPC call: `eth_getFilterLogs`
    pub async fn get_filter_logs(&self, id: &str) -> Result<Vec<Log>> {
        node_info!("eth_getFilterLogs");
        if let Some(filter) = self.filters.get_log_filter(id).await {
            self.backend.logs(filter).await
        } else {
            Ok(Vec::new())
        }
    }

    /// Handler for ETH RPC call: `eth_uninstallFilter`
    pub async fn uninstall_filter(&self, id: &str) -> Result<bool> {
        node_info!("eth_uninstallFilter");
        Ok(self.filters.uninstall_filter(id).await.is_some())
    }

    /// Returns EIP-2718 encoded raw transaction
    ///
    /// Handler for RPC call: `debug_getRawTransaction`
    pub async fn raw_transaction(&self, hash: B256) -> Result<Option<Bytes>> {
        node_info!("debug_getRawTransaction");
        self.inner_raw_transaction(hash).await
    }

    /// Returns EIP-2718 encoded raw transaction by block hash and index
    ///
    /// Handler for RPC call: `eth_getRawTransactionByBlockHashAndIndex`
    pub async fn raw_transaction_by_block_hash_and_index(
        &self,
        block_hash: B256,
        index: Index,
    ) -> Result<Option<Bytes>> {
        node_info!("eth_getRawTransactionByBlockHashAndIndex");
        match self.backend.transaction_by_block_hash_and_index(block_hash, index).await? {
            Some(tx) => self.inner_raw_transaction(tx.tx_hash()).await,
            None => Ok(None),
        }
    }

    /// Returns EIP-2718 encoded raw transaction by block number and index
    ///
    /// Handler for RPC call: `eth_getRawTransactionByBlockNumberAndIndex`
    pub async fn raw_transaction_by_block_number_and_index(
        &self,
        block_number: BlockNumber,
        index: Index,
    ) -> Result<Option<Bytes>> {
        node_info!("eth_getRawTransactionByBlockNumberAndIndex");
        match self.backend.transaction_by_block_number_and_index(block_number, index).await? {
            Some(tx) => self.inner_raw_transaction(tx.tx_hash()).await,
            None => Ok(None),
        }
    }

    /// Returns traces for the transaction hash for geth's tracing endpoint
    ///
    /// Handler for RPC call: `debug_traceTransaction`
    pub async fn debug_trace_transaction(
        &self,
        tx_hash: B256,
        opts: GethDebugTracingOptions,
    ) -> Result<GethTrace> {
        node_info!("debug_traceTransaction");
        self.backend.debug_trace_transaction(tx_hash, opts).await
    }

    /// Returns traces for the transaction for geth's tracing endpoint
    ///
    /// Handler for RPC call: `debug_traceCall`
    pub async fn debug_trace_call(
        &self,
        request: WithOtherFields<TransactionRequest>,
        block_number: Option<BlockId>,
        opts: GethDebugTracingCallOptions,
    ) -> Result<GethTrace> {
        node_info!("debug_traceCall");
        let block_request = self.block_request(block_number).await?;
        let fees = FeeDetails::new(
            request.gas_price,
            request.max_fee_per_gas,
            request.max_priority_fee_per_gas,
            request.max_fee_per_blob_gas,
        )?
        .or_zero_fees();

        let result: std::result::Result<GethTrace, BlockchainError> =
            self.backend.call_with_tracing(request, fees, Some(block_request), opts).await;
        result
    }

    /// Returns code by its hash
    ///
    /// Handler for RPC call: `debug_codeByHash`
    pub async fn debug_code_by_hash(
        &self,
        hash: B256,
        block_id: Option<BlockId>,
    ) -> Result<Option<Bytes>> {
        node_info!("debug_codeByHash");
        self.backend.debug_code_by_hash(hash, block_id).await
    }

    /// Returns traces for the transaction hash via parity's tracing endpoint
    ///
    /// Handler for RPC call: `trace_transaction`
    pub async fn trace_transaction(&self, tx_hash: B256) -> Result<Vec<LocalizedTransactionTrace>> {
        node_info!("trace_transaction");
        self.backend.trace_transaction(tx_hash).await
    }

    /// Returns traces for the transaction hash via parity's tracing endpoint
    ///
    /// Handler for RPC call: `trace_block`
    pub async fn trace_block(&self, block: BlockNumber) -> Result<Vec<LocalizedTransactionTrace>> {
        node_info!("trace_block");
        self.backend.trace_block(block).await
    }

    /// Returns filtered traces over blocks
    ///
    /// Handler for RPC call: `trace_filter`
    pub async fn trace_filter(
        &self,
        filter: TraceFilter,
    ) -> Result<Vec<LocalizedTransactionTrace>> {
        node_info!("trace_filter");
        self.backend.trace_filter(filter).await
    }
}

// == impl EthApi anvil endpoints ==

impl EthApi {
    /// Send transactions impersonating specific account and contract addresses.
    ///
    /// Handler for ETH RPC call: `anvil_impersonateAccount`
    pub async fn anvil_impersonate_account(&self, address: Address) -> Result<()> {
        node_info!("anvil_impersonateAccount");
        self.backend.impersonate(address);
        Ok(())
    }

    /// Stops impersonating an account if previously set with `anvil_impersonateAccount`.
    ///
    /// Handler for ETH RPC call: `anvil_stopImpersonatingAccount`
    pub async fn anvil_stop_impersonating_account(&self, address: Address) -> Result<()> {
        node_info!("anvil_stopImpersonatingAccount");
        self.backend.stop_impersonating(address);
        Ok(())
    }

    /// If set to true will make every account impersonated
    ///
    /// Handler for ETH RPC call: `anvil_autoImpersonateAccount`
    pub async fn anvil_auto_impersonate_account(&self, enabled: bool) -> Result<()> {
        node_info!("anvil_autoImpersonateAccount");
        self.backend.auto_impersonate_account(enabled);
        Ok(())
    }

    /// Registers a new address and signature pair to impersonate.
    pub async fn anvil_impersonate_signature(
        &self,
        signature: Bytes,
        address: Address,
    ) -> Result<()> {
        node_info!("anvil_impersonateSignature");
        self.backend.impersonate_signature(signature, address).await
    }

    /// Returns true if auto mining is enabled, and false.
    ///
    /// Handler for ETH RPC call: `anvil_getAutomine`
    pub fn anvil_get_auto_mine(&self) -> Result<bool> {
        node_info!("anvil_getAutomine");
        Ok(self.miner.is_auto_mine())
    }

    /// Returns the value of mining interval, if set.
    ///
    /// Handler for ETH RPC call: `anvil_getIntervalMining`.
    pub fn anvil_get_interval_mining(&self) -> Result<Option<u64>> {
        node_info!("anvil_getIntervalMining");
        Ok(self.miner.get_interval())
    }

    /// Enables or disables, based on the single boolean argument, the automatic mining of new
    /// blocks with each new transaction submitted to the network.
    ///
    /// Handler for ETH RPC call: `evm_setAutomine`
    pub async fn anvil_set_auto_mine(&self, enable_automine: bool) -> Result<()> {
        node_info!("evm_setAutomine");
        if self.miner.is_auto_mine() {
            if enable_automine {
                return Ok(());
            }
            self.miner.set_mining_mode(MiningMode::None);
        } else if enable_automine {
            let listener = self.pool.add_ready_listener();
            let mode = MiningMode::instant(1_000, listener);
            self.miner.set_mining_mode(mode);
        }
        Ok(())
    }

    /// Mines a series of blocks.
    ///
    /// Handler for ETH RPC call: `anvil_mine`
    pub async fn anvil_mine(&self, num_blocks: Option<U256>, interval: Option<U256>) -> Result<()> {
        node_info!("anvil_mine");
        let interval = interval.map(|i| i.to::<u64>());
        let blocks = num_blocks.unwrap_or(U256::from(1));
        if blocks.is_zero() {
            return Ok(());
        }

        self.on_blocking_task(|this| async move {
            // mine all the blocks
            for _ in 0..blocks.to::<u64>() {
                // If we have an interval, jump forwards in time to the "next" timestamp
                if let Some(interval) = interval {
                    this.backend.time().increase_time(interval);
                }
                this.mine_one().await;
            }
            Ok(())
        })
        .await?;

        Ok(())
    }

    /// Sets the mining behavior to interval with the given interval (seconds)
    ///
    /// Handler for ETH RPC call: `evm_setIntervalMining`
    pub fn anvil_set_interval_mining(&self, secs: u64) -> Result<()> {
        node_info!("evm_setIntervalMining");
        let mining_mode = if secs == 0 {
            MiningMode::None
        } else {
            let block_time = Duration::from_secs(secs);

            // This ensures that memory limits are stricter in interval-mine mode
            self.backend.update_interval_mine_block_time(block_time);

            MiningMode::FixedBlockTime(FixedBlockTimeMiner::new(block_time))
        };
        self.miner.set_mining_mode(mining_mode);
        Ok(())
    }

    /// Removes transactions from the pool
    ///
    /// Handler for RPC call: `anvil_dropTransaction`
    pub async fn anvil_drop_transaction(&self, tx_hash: B256) -> Result<Option<B256>> {
        node_info!("anvil_dropTransaction");
        Ok(self.pool.drop_transaction(tx_hash).map(|tx| tx.hash()))
    }

    /// Removes all transactions from the pool
    ///
    /// Handler for RPC call: `anvil_dropAllTransactions`
    pub async fn anvil_drop_all_transactions(&self) -> Result<()> {
        node_info!("anvil_dropAllTransactions");
        self.pool.clear();
        Ok(())
    }

    /// Reset the fork to a fresh forked state, and optionally update the fork config.
    ///
    /// If `forking` is `None` then this will disable forking entirely.
    ///
    /// Handler for RPC call: `anvil_reset`
    pub async fn anvil_reset(&self, forking: Option<Forking>) -> Result<()> {
        self.reset_instance_id();
        node_info!("anvil_reset");
        if let Some(forking) = forking {
            // if we're resetting the fork we need to reset the instance id
            self.backend.reset_fork(forking).await
        } else {
            // Reset to a fresh in-memory state

            self.backend.reset_to_in_mem().await
        }
    }

    pub async fn anvil_set_chain_id(&self, chain_id: u64) -> Result<()> {
        node_info!("anvil_setChainId");
        self.backend.set_chain_id(chain_id);
        Ok(())
    }

    /// Modifies the balance of an account.
    ///
    /// Handler for RPC call: `anvil_setBalance`
    pub async fn anvil_set_balance(&self, address: Address, balance: U256) -> Result<()> {
        node_info!("anvil_setBalance");
        self.backend.set_balance(address, balance).await?;
        Ok(())
    }

    /// Increases the balance of an account.
    ///
    /// Handler for RPC call: `anvil_addBalance`
    pub async fn anvil_add_balance(&self, address: Address, balance: U256) -> Result<()> {
        node_info!("anvil_addBalance");
        let current_balance = self.backend.get_balance(address, None).await?;
        self.backend.set_balance(address, current_balance + balance).await?;
        Ok(())
    }

    /// Helper function to find the storage slot for an ERC20 function call by testing slots
    /// from an access list until one produces the expected result.
    ///
    /// Rather than trying to reverse-engineer the storage layout, this function uses a
    /// "trial and error" approach: try overriding each slot that the function accesses,
    /// and see which one actually affects the function's return value.
    ///
    /// ## Parameters
    /// - `token_address`: The ERC20 token contract address
    /// - `calldata`: The encoded function call (e.g., `balanceOf(user)` or `allowance(owner,
    ///   spender)`)
    /// - `expected_value`: The value we want to set (balance or allowance amount)
    ///
    /// ## Returns
    /// The storage slot (B256) that contains the target ERC20 data, or an error if no slot is
    /// found.
    async fn find_erc20_storage_slot(
        &self,
        token_address: Address,
        calldata: Bytes,
        expected_value: U256,
    ) -> Result<B256> {
        let tx = TransactionRequest::default().with_to(token_address).with_input(calldata.clone());

        // first collect all the slots that are used by the function call
        let access_list_result =
            self.create_access_list(WithOtherFields::new(tx.clone()), None).await?;
        let access_list = access_list_result.access_list;

        // iterate over all the accessed slots and try to find the one that contains the
        // target value by overriding the slot and checking the function call result
        for item in access_list.0 {
            if item.address != token_address {
                continue;
            };
            for slot in &item.storage_keys {
                let account_override = AccountOverride::default().with_state_diff(std::iter::once(
                    (*slot, B256::from(expected_value.to_be_bytes())),
                ));

                let state_override = StateOverridesBuilder::default()
                    .append(token_address, account_override)
                    .build();

                let evm_override = EvmOverrides::state(Some(state_override));

                let Ok(result) =
                    self.call(WithOtherFields::new(tx.clone()), None, evm_override).await
                else {
                    // overriding this slot failed
                    continue;
                };

                let Ok(result_value) = U256::abi_decode(&result) else {
                    // response returned something other than a U256
                    continue;
                };

                if result_value == expected_value {
                    return Ok(*slot);
                }
            }
        }

        Err(BlockchainError::Message("Unable to find storage slot".to_string()))
    }

    /// Deals ERC20 tokens to a address
    ///
    /// Handler for RPC call: `anvil_dealERC20`
    pub async fn anvil_deal_erc20(
        &self,
        address: Address,
        token_address: Address,
        balance: U256,
    ) -> Result<()> {
        node_info!("anvil_dealERC20");

        sol! {
            #[sol(rpc)]
            contract IERC20 {
                function balanceOf(address target) external view returns (uint256);
            }
        }

        let calldata = IERC20::balanceOfCall { target: address }.abi_encode().into();

        // Find the storage slot that contains the balance
        let slot =
            self.find_erc20_storage_slot(token_address, calldata, balance).await.map_err(|_| {
                BlockchainError::Message("Unable to set ERC20 balance, no slot found".to_string())
            })?;

        // Set the storage slot to the desired balance
        self.anvil_set_storage_at(
            token_address,
            U256::from_be_bytes(slot.0),
            B256::from(balance.to_be_bytes()),
        )
        .await?;

        Ok(())
    }

    /// Sets the ERC20 allowance for a spender
    ///
    /// Handler for RPC call: `anvil_set_erc20_allowance`
    pub async fn anvil_set_erc20_allowance(
        &self,
        owner: Address,
        spender: Address,
        token_address: Address,
        amount: U256,
    ) -> Result<()> {
        node_info!("anvil_setERC20Allowance");

        sol! {
            #[sol(rpc)]
            contract IERC20 {
                function allowance(address owner, address spender) external view returns (uint256);
            }
        }

        let calldata = IERC20::allowanceCall { owner, spender }.abi_encode().into();

        // Find the storage slot that contains the allowance
        let slot =
            self.find_erc20_storage_slot(token_address, calldata, amount).await.map_err(|_| {
                BlockchainError::Message("Unable to set ERC20 allowance, no slot found".to_string())
            })?;

        // Set the storage slot to the desired allowance
        self.anvil_set_storage_at(
            token_address,
            U256::from_be_bytes(slot.0),
            B256::from(amount.to_be_bytes()),
        )
        .await?;

        Ok(())
    }

    /// Sets the code of a contract.
    ///
    /// Handler for RPC call: `anvil_setCode`
    pub async fn anvil_set_code(&self, address: Address, code: Bytes) -> Result<()> {
        node_info!("anvil_setCode");
        self.backend.set_code(address, code).await?;
        Ok(())
    }

    /// Sets the nonce of an address.
    ///
    /// Handler for RPC call: `anvil_setNonce`
    pub async fn anvil_set_nonce(&self, address: Address, nonce: U256) -> Result<()> {
        node_info!("anvil_setNonce");
        self.backend.set_nonce(address, nonce).await?;
        Ok(())
    }

    /// Writes a single slot of the account's storage.
    ///
    /// Handler for RPC call: `anvil_setStorageAt`
    pub async fn anvil_set_storage_at(
        &self,
        address: Address,
        slot: U256,
        val: B256,
    ) -> Result<bool> {
        node_info!("anvil_setStorageAt");
        self.backend.set_storage_at(address, slot, val).await?;
        Ok(true)
    }

    /// Enable or disable logging.
    ///
    /// Handler for RPC call: `anvil_setLoggingEnabled`
    pub async fn anvil_set_logging(&self, enable: bool) -> Result<()> {
        node_info!("anvil_setLoggingEnabled");
        self.logger.set_enabled(enable);
        Ok(())
    }

    /// Set the minimum gas price for the node.
    ///
    /// Handler for RPC call: `anvil_setMinGasPrice`
    pub async fn anvil_set_min_gas_price(&self, gas: U256) -> Result<()> {
        node_info!("anvil_setMinGasPrice");
        if self.backend.is_eip1559() {
            return Err(RpcError::invalid_params(
                "anvil_setMinGasPrice is not supported when EIP-1559 is active",
            )
            .into());
        }
        self.backend.set_gas_price(gas.to());
        Ok(())
    }

    /// Sets the base fee of the next block.
    ///
    /// Handler for RPC call: `anvil_setNextBlockBaseFeePerGas`
    pub async fn anvil_set_next_block_base_fee_per_gas(&self, basefee: U256) -> Result<()> {
        node_info!("anvil_setNextBlockBaseFeePerGas");
        if !self.backend.is_eip1559() {
            return Err(RpcError::invalid_params(
                "anvil_setNextBlockBaseFeePerGas is only supported when EIP-1559 is active",
            )
            .into());
        }
        self.backend.set_base_fee(basefee.to());
        Ok(())
    }

    /// Sets the coinbase address.
    ///
    /// Handler for RPC call: `anvil_setCoinbase`
    pub async fn anvil_set_coinbase(&self, address: Address) -> Result<()> {
        node_info!("anvil_setCoinbase");
        self.backend.set_coinbase(address);
        Ok(())
    }

    /// Create a buffer that represents all state on the chain, which can be loaded to separate
    /// process by calling `anvil_loadState`
    ///
    /// Handler for RPC call: `anvil_dumpState`
    pub async fn anvil_dump_state(
        &self,
        preserve_historical_states: Option<bool>,
    ) -> Result<Bytes> {
        node_info!("anvil_dumpState");
        self.backend.dump_state(preserve_historical_states.unwrap_or(false)).await
    }

    /// Returns the current state
    pub async fn serialized_state(
        &self,
        preserve_historical_states: bool,
    ) -> Result<SerializableState> {
        self.backend.serialized_state(preserve_historical_states).await
    }

    /// Append chain state buffer to current chain. Will overwrite any conflicting addresses or
    /// storage.
    ///
    /// Handler for RPC call: `anvil_loadState`
    pub async fn anvil_load_state(&self, buf: Bytes) -> Result<bool> {
        node_info!("anvil_loadState");
        self.backend.load_state_bytes(buf).await
    }

    /// Retrieves the Anvil node configuration params.
    ///
    /// Handler for RPC call: `anvil_nodeInfo`
    pub async fn anvil_node_info(&self) -> Result<NodeInfo> {
        node_info!("anvil_nodeInfo");

        let env = self.backend.env().read();
        let fork_config = self.backend.get_fork();
        let tx_order = self.transaction_order.read();
        let hard_fork: &str = env.evm_env.cfg_env.spec.into();

        Ok(NodeInfo {
            current_block_number: self.backend.best_number(),
            current_block_timestamp: env.evm_env.block_env.timestamp.saturating_to(),
            current_block_hash: self.backend.best_hash(),
            hard_fork: hard_fork.to_string(),
            transaction_order: match *tx_order {
                TransactionOrder::Fifo => "fifo".to_string(),
                TransactionOrder::Fees => "fees".to_string(),
            },
            environment: NodeEnvironment {
                base_fee: self.backend.base_fee() as u128,
                chain_id: self.backend.chain_id().to::<u64>(),
                gas_limit: self.backend.gas_limit(),
                gas_price: self.gas_price(),
            },
            fork_config: fork_config
                .map(|fork| {
                    let config = fork.config.read();

                    NodeForkConfig {
                        fork_url: Some(config.eth_rpc_url.clone()),
                        fork_block_number: Some(config.block_number),
                        fork_retry_backoff: Some(config.backoff.as_millis()),
                    }
                })
                .unwrap_or_default(),
        })
    }

    /// Retrieves metadata about the Anvil instance.
    ///
    /// Handler for RPC call: `anvil_metadata`
    pub async fn anvil_metadata(&self) -> Result<Metadata> {
        node_info!("anvil_metadata");
        let fork_config = self.backend.get_fork();

        Ok(Metadata {
            client_version: CLIENT_VERSION.to_string(),
            chain_id: self.backend.chain_id().to::<u64>(),
            latest_block_hash: self.backend.best_hash(),
            latest_block_number: self.backend.best_number(),
            instance_id: *self.instance_id.read(),
            forked_network: fork_config.map(|cfg| ForkedNetwork {
                chain_id: cfg.chain_id(),
                fork_block_number: cfg.block_number(),
                fork_block_hash: cfg.block_hash(),
            }),
            snapshots: self.backend.list_state_snapshots(),
        })
    }

    pub async fn anvil_remove_pool_transactions(&self, address: Address) -> Result<()> {
        node_info!("anvil_removePoolTransactions");
        self.pool.remove_transactions_by_address(address);
        Ok(())
    }

    /// Reorg the chain to a specific depth and mine new blocks back to the canonical height.
    ///
    /// e.g depth = 3
    ///     A  -> B  -> C  -> D  -> E
    ///     A  -> B  -> C' -> D' -> E'
    ///
    /// Depth specifies the height to reorg the chain back to. Depth must not exceed the current
    /// chain height, i.e. can't reorg past the genesis block.
    ///
    /// Optionally supply a list of transaction and block pairs that will populate the reorged
    /// blocks. The maximum block number of the pairs must not exceed the specified depth.
    ///
    /// Handler for RPC call: `anvil_reorg`
    pub async fn anvil_reorg(&self, options: ReorgOptions) -> Result<()> {
        node_info!("anvil_reorg");
        let depth = options.depth;
        let tx_block_pairs = options.tx_block_pairs;

        // Check reorg depth doesn't exceed current chain height
        let current_height = self.backend.best_number();
        let common_height = current_height.checked_sub(depth).ok_or(BlockchainError::RpcError(
            RpcError::invalid_params(format!(
                "Reorg depth must not exceed current chain height: current height {current_height}, depth {depth}"
            )),
        ))?;

        // Get the common ancestor block
        let common_block =
            self.backend.get_block(common_height).ok_or(BlockchainError::BlockNotFound)?;

        // Convert the transaction requests to pool transactions if they exist, otherwise use empty
        // hashmap
        let block_pool_txs = if tx_block_pairs.is_empty() {
            HashMap::default()
        } else {
            let mut pairs = tx_block_pairs;

            // Check the maximum block supplied number will not exceed the reorged chain height
            if let Some((_, num)) = pairs.iter().find(|(_, num)| *num >= depth) {
                return Err(BlockchainError::RpcError(RpcError::invalid_params(format!(
                    "Block number for reorg tx will exceed the reorged chain height. Block number {num} must not exceed (depth-1) {}",
                    depth - 1
                ))));
            }

            // Sort by block number to make it easier to manage new nonces
            pairs.sort_by_key(|a| a.1);

            // Manage nonces for each signer
            // address -> cumulative nonce
            let mut nonces: HashMap<Address, u64> = HashMap::default();

            let mut txs: HashMap<u64, Vec<Arc<PoolTransaction>>> = HashMap::default();
            for pair in pairs {
                let (tx_data, block_index) = pair;

                let pending = match tx_data {
                    TransactionData::Raw(bytes) => {
                        let mut data = bytes.as_ref();
                        let decoded = TypedTransaction::decode_2718(&mut data)
                            .map_err(|_| BlockchainError::FailedToDecodeSignedTransaction)?;
                        PendingTransaction::new(decoded)?
                    }

                    TransactionData::JSON(req) => {
                        let mut tx_req = WithOtherFields::new(req);
                        let from = tx_req.from.map(Ok).unwrap_or_else(|| {
                            self.accounts()?
                                .first()
                                .copied()
                                .ok_or(BlockchainError::NoSignerAvailable)
                        })?;

                        // Get the nonce at the common block
                        let curr_nonce = nonces.entry(from).or_insert(
                            self.get_transaction_count(
                                from,
                                Some(common_block.header.number.into()),
                            )
                            .await?,
                        );

                        // Estimate gas
                        if tx_req.gas.is_none()
                            && let Ok(gas) = self
                                .estimate_gas(tx_req.clone(), None, EvmOverrides::default())
                                .await
                        {
                            tx_req.gas = Some(gas.to());
                        }

                        // Build typed transaction request
                        let typed = self.build_typed_tx_request(tx_req, *curr_nonce)?;

                        // Increment nonce
                        *curr_nonce += 1;

                        // Handle signer and convert to pending transaction
                        if self.is_impersonated(from) {
                            let bypass_signature = self.impersonated_signature(&typed);
                            let transaction =
                                sign::build_typed_transaction(typed, bypass_signature)?;
                            self.ensure_typed_transaction_supported(&transaction)?;
                            PendingTransaction::with_impersonated(transaction, from)
                        } else {
                            let transaction = self.sign_request(&from, typed)?;
                            self.ensure_typed_transaction_supported(&transaction)?;
                            PendingTransaction::new(transaction)?
                        }
                    }
                };

                let pooled = PoolTransaction::new(pending);
                txs.entry(block_index).or_default().push(Arc::new(pooled));
            }

            txs
        };

        self.backend.reorg(depth, block_pool_txs, common_block).await?;
        Ok(())
    }

    /// Rollback the chain to a specific depth.
    ///
    /// e.g depth = 3
    ///     A  -> B  -> C  -> D  -> E
    ///     A  -> B
    ///
    /// Depth specifies the height to rollback the chain back to. Depth must not exceed the current
    /// chain height, i.e. can't rollback past the genesis block.
    ///
    /// Handler for RPC call: `anvil_rollback`
    pub async fn anvil_rollback(&self, depth: Option<u64>) -> Result<()> {
        node_info!("anvil_rollback");
        let depth = depth.unwrap_or(1);

        // Check reorg depth doesn't exceed current chain height
        let current_height = self.backend.best_number();
        let common_height = current_height.checked_sub(depth).ok_or(BlockchainError::RpcError(
            RpcError::invalid_params(format!(
                "Rollback depth must not exceed current chain height: current height {current_height}, depth {depth}"
            )),
        ))?;

        // Get the common ancestor block
        let common_block =
            self.backend.get_block(common_height).ok_or(BlockchainError::BlockNotFound)?;

        self.backend.rollback(common_block).await?;
        Ok(())
    }

    /// Snapshot the state of the blockchain at the current block.
    ///
    /// Handler for RPC call: `evm_snapshot`
    pub async fn evm_snapshot(&self) -> Result<U256> {
        node_info!("evm_snapshot");
        Ok(self.backend.create_state_snapshot().await)
    }

    /// Revert the state of the blockchain to a previous snapshot.
    /// Takes a single parameter, which is the snapshot id to revert to.
    ///
    /// Handler for RPC call: `evm_revert`
    pub async fn evm_revert(&self, id: U256) -> Result<bool> {
        node_info!("evm_revert");
        self.backend.revert_state_snapshot(id).await
    }

    /// Jump forward in time by the given amount of time, in seconds.
    ///
    /// Handler for RPC call: `evm_increaseTime`
    pub async fn evm_increase_time(&self, seconds: U256) -> Result<i64> {
        node_info!("evm_increaseTime");
        Ok(self.backend.time().increase_time(seconds.try_into().unwrap_or(u64::MAX)) as i64)
    }

    /// Similar to `evm_increaseTime` but takes the exact timestamp that you want in the next block
    ///
    /// Handler for RPC call: `evm_setNextBlockTimestamp`
    pub fn evm_set_next_block_timestamp(&self, seconds: u64) -> Result<()> {
        node_info!("evm_setNextBlockTimestamp");
        self.backend.time().set_next_block_timestamp(seconds)
    }

    /// Sets the specific timestamp and returns the number of seconds between the given timestamp
    /// and the current time.
    ///
    /// Handler for RPC call: `evm_setTime`
    pub fn evm_set_time(&self, timestamp: u64) -> Result<u64> {
        node_info!("evm_setTime");
        let now = self.backend.time().current_call_timestamp();
        self.backend.time().reset(timestamp);

        // number of seconds between the given timestamp and the current time.
        let offset = timestamp.saturating_sub(now);
        Ok(Duration::from_millis(offset).as_secs())
    }

    /// Set the next block gas limit
    ///
    /// Handler for RPC call: `evm_setBlockGasLimit`
    pub fn evm_set_block_gas_limit(&self, gas_limit: U256) -> Result<bool> {
        node_info!("evm_setBlockGasLimit");
        self.backend.set_gas_limit(gas_limit.to());
        Ok(true)
    }

    /// Sets an interval for the block timestamp
    ///
    /// Handler for RPC call: `anvil_setBlockTimestampInterval`
    pub fn evm_set_block_timestamp_interval(&self, seconds: u64) -> Result<()> {
        node_info!("anvil_setBlockTimestampInterval");
        self.backend.time().set_block_timestamp_interval(seconds);
        Ok(())
    }

    /// Sets an interval for the block timestamp
    ///
    /// Handler for RPC call: `anvil_removeBlockTimestampInterval`
    pub fn evm_remove_block_timestamp_interval(&self) -> Result<bool> {
        node_info!("anvil_removeBlockTimestampInterval");
        Ok(self.backend.time().remove_block_timestamp_interval())
    }

    /// Mine blocks, instantly.
    ///
    /// Handler for RPC call: `evm_mine`
    ///
    /// This will mine the blocks regardless of the configured mining mode.
    /// **Note**: ganache returns `0x0` here as placeholder for additional meta-data in the future.
    pub async fn evm_mine(&self, opts: Option<MineOptions>) -> Result<String> {
        node_info!("evm_mine");

        self.do_evm_mine(opts).await?;

        Ok("0x0".to_string())
    }

    /// Mine blocks, instantly and return the mined blocks.
    ///
    /// Handler for RPC call: `evm_mine_detailed`
    ///
    /// This will mine the blocks regardless of the configured mining mode.
    ///
    /// **Note**: This behaves exactly as [Self::evm_mine] but returns different output, for
    /// compatibility reasons, this is a separate call since `evm_mine` is not an anvil original.
    /// and `ganache` may change the `0x0` placeholder.
    pub async fn evm_mine_detailed(&self, opts: Option<MineOptions>) -> Result<Vec<AnyRpcBlock>> {
        node_info!("evm_mine_detailed");

        let mined_blocks = self.do_evm_mine(opts).await?;

        let mut blocks = Vec::with_capacity(mined_blocks as usize);

        let latest = self.backend.best_number();
        for offset in (0..mined_blocks).rev() {
            let block_num = latest - offset;
            if let Some(mut block) =
                self.backend.block_by_number_full(BlockNumber::Number(block_num)).await?
            {
                let block_txs = match block.transactions_mut() {
                    BlockTransactions::Full(txs) => txs,
                    BlockTransactions::Hashes(_) | BlockTransactions::Uncle => unreachable!(),
                };
                for tx in block_txs.iter_mut() {
                    if let Some(receipt) = self.backend.mined_transaction_receipt(tx.tx_hash())
                        && let Some(output) = receipt.out
                    {
                        // insert revert reason if failure
                        if !receipt
                            .inner
                            .inner
                            .as_receipt_with_bloom()
                            .receipt
                            .status
                            .coerce_status()
                            && let Some(reason) = RevertDecoder::new().maybe_decode(&output, None)
                        {
                            tx.other.insert(
                                "revertReason".to_string(),
                                serde_json::to_value(reason).expect("Infallible"),
                            );
                        }
                        tx.other.insert(
                            "output".to_string(),
                            serde_json::to_value(output).expect("Infallible"),
                        );
                    }
                }
                block.transactions = BlockTransactions::Full(block_txs.to_vec());
                blocks.push(block);
            }
        }

        Ok(blocks)
    }

    /// Sets the reported block number
    ///
    /// Handler for ETH RPC call: `anvil_setBlock`
    pub fn anvil_set_block(&self, block_number: u64) -> Result<()> {
        node_info!("anvil_setBlock");
        self.backend.set_block_number(block_number);
        Ok(())
    }

    /// Sets the backend rpc url
    ///
    /// Handler for ETH RPC call: `anvil_setRpcUrl`
    pub fn anvil_set_rpc_url(&self, url: String) -> Result<()> {
        node_info!("anvil_setRpcUrl");
        if let Some(fork) = self.backend.get_fork() {
            let mut config = fork.config.write();
            // let interval = config.provider.get_interval();
            let new_provider = Arc::new(
                ProviderBuilder::new(&url).max_retry(10).initial_backoff(1000).build().map_err(
                    |_| {
                        TransportErrorKind::custom_str(
                            format!("Failed to parse invalid url {url}").as_str(),
                        )
                    },
                    // TODO: Add interval
                )?, // .interval(interval),
            );
            config.provider = new_provider;
            trace!(target: "backend", "Updated fork rpc from \"{}\" to \"{}\"", config.eth_rpc_url, url);
            config.eth_rpc_url = url;
        }
        Ok(())
    }

    /// Turn on call traces for transactions that are returned to the user when they execute a
    /// transaction (instead of just txhash/receipt)
    ///
    /// Handler for ETH RPC call: `anvil_enableTraces`
    pub async fn anvil_enable_traces(&self) -> Result<()> {
        node_info!("anvil_enableTraces");
        Err(BlockchainError::RpcUnimplemented)
    }

    /// Execute a transaction regardless of signature status
    ///
    /// Handler for ETH RPC call: `eth_sendUnsignedTransaction`
    pub async fn eth_send_unsigned_transaction(
        &self,
        request: WithOtherFields<TransactionRequest>,
    ) -> Result<TxHash> {
        node_info!("eth_sendUnsignedTransaction");
        // either use the impersonated account of the request's `from` field
        let from = request.from.ok_or(BlockchainError::NoSignerAvailable)?;

        let (nonce, on_chain_nonce) = self.request_nonce(&request, from).await?;

        let request = self.build_typed_tx_request(request, nonce)?;

        let bypass_signature = self.impersonated_signature(&request);
        let transaction = sign::build_typed_transaction(request, bypass_signature)?;

        self.ensure_typed_transaction_supported(&transaction)?;

        let pending_transaction = PendingTransaction::with_impersonated(transaction, from);

        // pre-validate
        self.backend.validate_pool_transaction(&pending_transaction).await?;

        let requires = required_marker(nonce, on_chain_nonce, from);
        let provides = vec![to_marker(nonce, from)];

        self.add_pending_transaction(pending_transaction, requires, provides)
    }

    /// Returns the number of transactions currently pending for inclusion in the next block(s), as
    /// well as the ones that are being scheduled for future execution only.
    /// Ref: [Here](https://geth.ethereum.org/docs/rpc/ns-txpool#txpool_status)
    ///
    /// Handler for ETH RPC call: `txpool_status`
    pub async fn txpool_status(&self) -> Result<TxpoolStatus> {
        node_info!("txpool_status");
        Ok(self.pool.txpool_status())
    }

    /// Returns a summary of all the transactions currently pending for inclusion in the next
    /// block(s), as well as the ones that are being scheduled for future execution only.
    ///
    /// See [here](https://geth.ethereum.org/docs/rpc/ns-txpool#txpool_inspect) for more details
    ///
    /// Handler for ETH RPC call: `txpool_inspect`
    pub async fn txpool_inspect(&self) -> Result<TxpoolInspect> {
        node_info!("txpool_inspect");
        let mut inspect = TxpoolInspect::default();

        fn convert(tx: Arc<PoolTransaction>) -> TxpoolInspectSummary {
            let tx = &tx.pending_transaction.transaction;
            let to = tx.to();
            let gas_price = tx.gas_price();
            let value = tx.value();
            let gas = tx.gas_limit();
            TxpoolInspectSummary { to, value, gas, gas_price }
        }

        // Note: naming differs geth vs anvil:
        //
        // _Pending transactions_ are transactions that are ready to be processed and included in
        // the block. _Queued transactions_ are transactions where the transaction nonce is
        // not in sequence. The transaction nonce is an incrementing number for each transaction
        // with the same From address.
        for pending in self.pool.ready_transactions() {
            let entry = inspect.pending.entry(*pending.pending_transaction.sender()).or_default();
            let key = pending.pending_transaction.nonce().to_string();
            entry.insert(key, convert(pending));
        }
        for queued in self.pool.pending_transactions() {
            let entry = inspect.pending.entry(*queued.pending_transaction.sender()).or_default();
            let key = queued.pending_transaction.nonce().to_string();
            entry.insert(key, convert(queued));
        }
        Ok(inspect)
    }

    /// Returns the details of all transactions currently pending for inclusion in the next
    /// block(s), as well as the ones that are being scheduled for future execution only.
    ///
    /// See [here](https://geth.ethereum.org/docs/rpc/ns-txpool#txpool_content) for more details
    ///
    /// Handler for ETH RPC call: `txpool_inspect`
    pub async fn txpool_content(&self) -> Result<TxpoolContent<AnyRpcTransaction>> {
        node_info!("txpool_content");
        let mut content = TxpoolContent::<AnyRpcTransaction>::default();
        fn convert(tx: Arc<PoolTransaction>) -> Result<AnyRpcTransaction> {
            let from = *tx.pending_transaction.sender();
            let tx = transaction_build(
                Some(tx.hash()),
                tx.pending_transaction.transaction.clone(),
                None,
                None,
                None,
            );

            let WithOtherFields { inner: mut tx, other } = tx.0;

            // we set the from field here explicitly to the set sender of the pending transaction,
            // in case the transaction is impersonated.
            tx.inner = Recovered::new_unchecked(tx.inner.into_inner(), from);

            let tx = AnyRpcTransaction(WithOtherFields { inner: tx, other });

            Ok(tx)
        }

        for pending in self.pool.ready_transactions() {
            let entry = content.pending.entry(*pending.pending_transaction.sender()).or_default();
            let key = pending.pending_transaction.nonce().to_string();
            entry.insert(key, convert(pending)?);
        }
        for queued in self.pool.pending_transactions() {
            let entry = content.pending.entry(*queued.pending_transaction.sender()).or_default();
            let key = queued.pending_transaction.nonce().to_string();
            entry.insert(key, convert(queued)?);
        }

        Ok(content)
    }
}

// ===== impl Wallet endpoints =====
impl EthApi {
    /// Get the capabilities of the wallet.
    ///
    /// See also [EIP-5792][eip-5792].
    ///
    /// [eip-5792]: https://eips.ethereum.org/EIPS/eip-5792
    pub fn get_capabilities(&self) -> Result<WalletCapabilities> {
        node_info!("wallet_getCapabilities");
        Ok(self.backend.get_capabilities())
    }

    /// Add an address to the delegation capability of wallet.
    ///
    /// This entails that the executor will now be able to sponsor transactions to this address.
    pub fn anvil_add_capability(&self, address: Address) -> Result<()> {
        node_info!("anvil_addCapability");
        self.backend.add_capability(address);
        Ok(())
    }

    pub fn anvil_set_executor(&self, executor_pk: String) -> Result<Address> {
        node_info!("anvil_setExecutor");
        self.backend.set_executor(executor_pk)
    }
}

impl EthApi {
    /// Executes the future on a new blocking task.
    async fn on_blocking_task<C, F, R>(&self, c: C) -> Result<R>
    where
        C: FnOnce(Self) -> F,
        F: Future<Output = Result<R>> + Send + 'static,
        R: Send + 'static,
    {
        let (tx, rx) = oneshot::channel();
        let this = self.clone();
        let f = c(this);
        tokio::task::spawn_blocking(move || {
            tokio::runtime::Handle::current().block_on(async move {
                let res = f.await;
                let _ = tx.send(res);
            })
        });
        rx.await.map_err(|_| BlockchainError::Internal("blocking task panicked".to_string()))?
    }

    /// Executes the `evm_mine` and returns the number of blocks mined
    async fn do_evm_mine(&self, opts: Option<MineOptions>) -> Result<u64> {
        let mut blocks_to_mine = 1u64;

        if let Some(opts) = opts {
            let timestamp = match opts {
                MineOptions::Timestamp(timestamp) => timestamp,
                MineOptions::Options { timestamp, blocks } => {
                    if let Some(blocks) = blocks {
                        blocks_to_mine = blocks;
                    }
                    timestamp
                }
            };
            if let Some(timestamp) = timestamp {
                // timestamp was explicitly provided to be the next timestamp
                self.evm_set_next_block_timestamp(timestamp)?;
            }
        }

        // this can be blocking for a bit, especially in forking mode
        // <https://github.com/foundry-rs/foundry/issues/6036>
        self.on_blocking_task(|this| async move {
            // mine all the blocks
            for _ in 0..blocks_to_mine {
                this.mine_one().await;
            }
            Ok(())
        })
        .await?;

        Ok(blocks_to_mine)
    }

    async fn do_estimate_gas(
        &self,
        request: WithOtherFields<TransactionRequest>,
        block_number: Option<BlockId>,
        overrides: EvmOverrides,
    ) -> Result<u128> {
        let block_request = self.block_request(block_number).await?;
        // check if the number predates the fork, if in fork mode
        if let BlockRequest::Number(number) = block_request
            && let Some(fork) = self.get_fork()
            && fork.predates_fork(number)
        {
            if overrides.has_state() || overrides.has_block() {
                return Err(BlockchainError::EvmOverrideError(
                    "not available on past forked blocks".to_string(),
                ));
            }
            return Ok(fork.estimate_gas(&request, Some(number.into())).await?);
        }

        // this can be blocking for a bit, especially in forking mode
        // <https://github.com/foundry-rs/foundry/issues/6036>
        self.on_blocking_task(|this| async move {
            this.backend
                .with_database_at(Some(block_request), |state, mut block| {
                    let mut cache_db = CacheDB::new(state);
                    if let Some(state_overrides) = overrides.state {
                        apply_state_overrides(
                            state_overrides.into_iter().collect(),
                            &mut cache_db,
                        )?;
                    }
                    if let Some(block_overrides) = overrides.block {
                        cache_db.apply_block_overrides(*block_overrides, &mut block);
                    }
                    this.do_estimate_gas_with_state(request, &cache_db, block)
                })
                .await?
        })
        .await
    }

    /// Estimates the gas usage of the `request` with the state.
    ///
    /// This will execute the transaction request and find the best gas limit via binary search.
    fn do_estimate_gas_with_state(
        &self,
        mut request: WithOtherFields<TransactionRequest>,
        state: &dyn DatabaseRef,
        block_env: BlockEnv,
    ) -> Result<u128> {
        // If the request is a simple native token transfer we can optimize
        // We assume it's a transfer if we have no input data.
        let to = request.to.as_ref().and_then(TxKind::to);

        // check certain fields to see if the request could be a simple transfer
        let maybe_transfer = (request.input.input().is_none()
            || request.input.input().is_some_and(|data| data.is_empty()))
            && request.authorization_list.is_none()
            && request.access_list.is_none()
            && request.blob_versioned_hashes.is_none();

        if maybe_transfer
            && let Some(to) = to
            && let Ok(target_code) = self.backend.get_code_with_state(&state, *to)
            && target_code.as_ref().is_empty()
        {
            return Ok(MIN_TRANSACTION_GAS);
        }

        let fees = FeeDetails::new(
            request.gas_price,
            request.max_fee_per_gas,
            request.max_priority_fee_per_gas,
            request.max_fee_per_blob_gas,
        )?
        .or_zero_fees();

        // get the highest possible gas limit, either the request's set value or the currently
        // configured gas limit
        let mut highest_gas_limit = request.gas.map_or(block_env.gas_limit.into(), |g| g as u128);

        let gas_price = fees.gas_price.unwrap_or_default();
        // If we have non-zero gas price, cap gas limit by sender balance
        if gas_price > 0
            && let Some(from) = request.from
        {
            let mut available_funds = self.backend.get_balance_with_state(state, from)?;
            if let Some(value) = request.value {
                if value > available_funds {
                    return Err(InvalidTransactionError::InsufficientFunds.into());
                }
                // safe: value < available_funds
                available_funds -= value;
            }
            // amount of gas the sender can afford with the `gas_price`
            let allowance = available_funds.checked_div(U256::from(gas_price)).unwrap_or_default();
            highest_gas_limit = std::cmp::min(highest_gas_limit, allowance.saturating_to());
        }

        let mut call_to_estimate = request.clone();
        call_to_estimate.gas = Some(highest_gas_limit as u64);

        // execute the call without writing to db
        let ethres =
            self.backend.call_with_state(&state, call_to_estimate, fees.clone(), block_env.clone());

        let gas_used = match ethres.try_into()? {
            GasEstimationCallResult::Success(gas) => Ok(gas),
            GasEstimationCallResult::OutOfGas => {
                Err(InvalidTransactionError::BasicOutOfGas(highest_gas_limit).into())
            }
            GasEstimationCallResult::Revert(output) => {
                Err(InvalidTransactionError::Revert(output).into())
            }
            GasEstimationCallResult::EvmError(err) => {
                warn!(target: "node", "estimation failed due to {:?}", err);
                Err(BlockchainError::EvmError(err))
            }
        }?;

        // at this point we know the call succeeded but want to find the _best_ (lowest) gas the
        // transaction succeeds with. we find this by doing a binary search over the
        // possible range NOTE: this is the gas the transaction used, which is less than the
        // transaction requires to succeed

        // Get the starting lowest gas needed depending on the transaction kind.
        let mut lowest_gas_limit = determine_base_gas_by_kind(&request);

        // pick a point that's close to the estimated gas
        let mut mid_gas_limit =
            std::cmp::min(gas_used * 3, (highest_gas_limit + lowest_gas_limit) / 2);

        // Binary search for the ideal gas limit
        while (highest_gas_limit - lowest_gas_limit) > 1 {
            request.gas = Some(mid_gas_limit as u64);
            let ethres = self.backend.call_with_state(
                &state,
                request.clone(),
                fees.clone(),
                block_env.clone(),
            );

            match ethres.try_into()? {
                GasEstimationCallResult::Success(_) => {
                    // If the transaction succeeded, we can set a ceiling for the highest gas limit
                    // at the current midpoint, as spending any more gas would
                    // make no sense (as the TX would still succeed).
                    highest_gas_limit = mid_gas_limit;
                }
                GasEstimationCallResult::OutOfGas
                | GasEstimationCallResult::Revert(_)
                | GasEstimationCallResult::EvmError(_) => {
                    // If the transaction failed, we can set a floor for the lowest gas limit at the
                    // current midpoint, as spending any less gas would make no
                    // sense (as the TX would still revert due to lack of gas).
                    //
                    // We don't care about the reason here, as we known that transaction is correct
                    // as it succeeded earlier
                    lowest_gas_limit = mid_gas_limit;
                }
            };
            // new midpoint
            mid_gas_limit = (highest_gas_limit + lowest_gas_limit) / 2;
        }

        trace!(target : "node", "Estimated Gas for call {:?}", highest_gas_limit);

        Ok(highest_gas_limit)
    }

    /// Updates the `TransactionOrder`
    pub fn set_transaction_order(&self, order: TransactionOrder) {
        *self.transaction_order.write() = order;
    }

    /// Returns the priority of the transaction based on the current `TransactionOrder`
    fn transaction_priority(&self, tx: &TypedTransaction) -> TransactionPriority {
        self.transaction_order.read().priority(tx)
    }

    /// Returns the chain ID used for transaction
    pub fn chain_id(&self) -> u64 {
        self.backend.chain_id().to::<u64>()
    }

    /// Returns the configured fork, if any.
    pub fn get_fork(&self) -> Option<ClientFork> {
        self.backend.get_fork()
    }

    /// Returns the current instance's ID.
    pub fn instance_id(&self) -> B256 {
        *self.instance_id.read()
    }

    /// Resets the instance ID.
    pub fn reset_instance_id(&self) {
        *self.instance_id.write() = B256::random();
    }

    /// Returns the first signer that can sign for the given address
    #[expect(clippy::borrowed_box)]
    pub fn get_signer(&self, address: Address) -> Option<&Box<dyn Signer>> {
        self.signers.iter().find(|signer| signer.is_signer_for(address))
    }

    /// Returns a new block event stream that yields Notifications when a new block was added
    pub fn new_block_notifications(&self) -> NewBlockNotifications {
        self.backend.new_block_notifications()
    }

    /// Returns a new listeners for ready transactions
    pub fn new_ready_transactions(&self) -> Receiver<TxHash> {
        self.pool.add_ready_listener()
    }

    /// Returns a listener for pending transactions, yielding full transactions
    pub fn full_pending_transactions(&self) -> UnboundedReceiver<AnyRpcTransaction> {
        let (tx, rx) = unbounded_channel();
        let mut hashes = self.new_ready_transactions();

        let this = self.clone();

        tokio::spawn(async move {
            while let Some(hash) = hashes.next().await {
                if let Ok(Some(txn)) = this.transaction_by_hash(hash).await
                    && tx.send(txn).is_err()
                {
                    break;
                }
            }
        });

        rx
    }

    /// Returns a new accessor for certain storage elements
    pub fn storage_info(&self) -> StorageInfo {
        StorageInfo::new(Arc::clone(&self.backend))
    }

    /// Returns true if forked
    pub fn is_fork(&self) -> bool {
        self.backend.is_fork()
    }

    /// Mines exactly one block
    pub async fn mine_one(&self) {
        let transactions = self.pool.ready_transactions().collect::<Vec<_>>();
        let outcome = self.backend.mine_block(transactions).await;

        trace!(target: "node", blocknumber = ?outcome.block_number, "mined block");
        self.pool.on_mined_block(outcome);
    }

    /// Returns the pending block with tx hashes
    async fn pending_block(&self) -> AnyRpcBlock {
        let transactions = self.pool.ready_transactions().collect::<Vec<_>>();
        let info = self.backend.pending_block(transactions).await;
        self.backend.convert_block(info.block)
    }

    /// Returns the full pending block with `Transaction` objects
    async fn pending_block_full(&self) -> Option<AnyRpcBlock> {
        let transactions = self.pool.ready_transactions().collect::<Vec<_>>();
        let BlockInfo { block, transactions, receipts: _ } =
            self.backend.pending_block(transactions).await;

        let mut partial_block = self.backend.convert_block(block.clone());

        let mut block_transactions = Vec::with_capacity(block.transactions.len());
        let base_fee = self.backend.base_fee();

        for info in transactions {
            let tx = block.transactions.get(info.transaction_index as usize)?.clone();

            let tx = transaction_build(
                Some(info.transaction_hash),
                tx,
                Some(&block),
                Some(info),
                Some(base_fee),
            );
            block_transactions.push(tx);
        }

        partial_block.transactions = BlockTransactions::from(block_transactions);

        Some(partial_block)
    }

    fn build_typed_tx_request(
        &self,
        request: WithOtherFields<TransactionRequest>,
        nonce: u64,
    ) -> Result<TypedTransactionRequest> {
        let chain_id = request.chain_id.unwrap_or_else(|| self.chain_id());
        let max_fee_per_gas = request.max_fee_per_gas;
        let max_fee_per_blob_gas = request.max_fee_per_blob_gas;
        let gas_price = request.gas_price;

        let gas_limit = request.gas.unwrap_or_else(|| self.backend.gas_limit());
        let from = request.from;

        let request = match transaction_request_to_typed(request) {
            Some(TypedTransactionRequest::Legacy(mut m)) => {
                m.nonce = nonce;
                m.chain_id = Some(chain_id);
                m.gas_limit = gas_limit;
                if gas_price.is_none() {
                    m.gas_price = self.gas_price();
                }
                TypedTransactionRequest::Legacy(m)
            }
            Some(TypedTransactionRequest::EIP2930(mut m)) => {
                m.nonce = nonce;
                m.chain_id = chain_id;
                m.gas_limit = gas_limit;
                if gas_price.is_none() {
                    m.gas_price = self.gas_price();
                }
                TypedTransactionRequest::EIP2930(m)
            }
            Some(TypedTransactionRequest::EIP1559(mut m)) => {
                m.nonce = nonce;
                m.chain_id = chain_id;
                m.gas_limit = gas_limit;
                if max_fee_per_gas.is_none() {
                    m.max_fee_per_gas = self.gas_price();
                }
                TypedTransactionRequest::EIP1559(m)
            }
            Some(TypedTransactionRequest::EIP7702(mut m)) => {
                m.nonce = nonce;
                m.chain_id = chain_id;
                m.gas_limit = gas_limit;
                if max_fee_per_gas.is_none() {
                    m.max_fee_per_gas = self.gas_price();
                }
                TypedTransactionRequest::EIP7702(m)
            }
            Some(TypedTransactionRequest::EIP4844(m)) => {
                TypedTransactionRequest::EIP4844(match m {
                    // We only accept the TxEip4844 variant which has the sidecar.
                    TxEip4844Variant::TxEip4844WithSidecar(mut m) => {
                        m.tx.nonce = nonce;
                        m.tx.chain_id = chain_id;
                        m.tx.gas_limit = gas_limit;
                        if max_fee_per_gas.is_none() {
                            m.tx.max_fee_per_gas = self.gas_price();
                        }
                        if max_fee_per_blob_gas.is_none() {
                            m.tx.max_fee_per_blob_gas =
                                self.backend.fees().get_next_block_blob_base_fee_per_gas();
                        }
                        TxEip4844Variant::TxEip4844WithSidecar(m)
                    }
                    TxEip4844Variant::TxEip4844(mut tx) => {
                        if !self.backend.skip_blob_validation(from) {
                            return Err(BlockchainError::FailedToDecodeTransaction);
                        }

                        // Allows 4844 with no sidecar when impersonation is active.
                        tx.nonce = nonce;
                        tx.chain_id = chain_id;
                        tx.gas_limit = gas_limit;
                        if max_fee_per_gas.is_none() {
                            tx.max_fee_per_gas = self.gas_price();
                        }
                        if max_fee_per_blob_gas.is_none() {
                            tx.max_fee_per_blob_gas =
                                self.backend.fees().get_next_block_blob_base_fee_per_gas();
                        }

                        TxEip4844Variant::TxEip4844(tx)
                    }
                })
            }
            Some(TypedTransactionRequest::Deposit(mut m)) => {
                m.gas_limit = gas_limit;
                TypedTransactionRequest::Deposit(m)
            }
            None => return Err(BlockchainError::FailedToDecodeTransaction),
        };
        Ok(request)
    }

    /// Returns true if the `addr` is currently impersonated
    pub fn is_impersonated(&self, addr: Address) -> bool {
        self.backend.cheats().is_impersonated(addr)
    }

    /// The signature used to bypass signing via the `eth_sendUnsignedTransaction` cheat RPC
    fn impersonated_signature(&self, request: &TypedTransactionRequest) -> Signature {
        match request {
            // Only the legacy transaction type requires v to be in {27, 28}, thus
            // requiring the use of Parity::NonEip155
            TypedTransactionRequest::Legacy(_) => Signature::from_scalars_and_parity(
                B256::with_last_byte(1),
                B256::with_last_byte(1),
                false,
            ),
            TypedTransactionRequest::EIP2930(_)
            | TypedTransactionRequest::EIP1559(_)
            | TypedTransactionRequest::EIP7702(_)
            | TypedTransactionRequest::EIP4844(_)
            | TypedTransactionRequest::Deposit(_) => Signature::from_scalars_and_parity(
                B256::with_last_byte(1),
                B256::with_last_byte(1),
                false,
            ),
        }
    }

    /// Returns the nonce of the `address` depending on the `block_number`
    async fn get_transaction_count(
        &self,
        address: Address,
        block_number: Option<BlockId>,
    ) -> Result<u64> {
        let block_request = self.block_request(block_number).await?;

        if let BlockRequest::Number(number) = block_request
            && let Some(fork) = self.get_fork()
            && fork.predates_fork(number)
        {
            return Ok(fork.get_nonce(address, number).await?);
        }

        self.backend.get_nonce(address, block_request).await
    }

    /// Returns the nonce for this request
    ///
    /// This returns a tuple of `(request nonce, highest nonce)`
    /// If the nonce field of the `request` is `None` then the tuple will be `(highest nonce,
    /// highest nonce)`.
    ///
    /// This will also check the tx pool for pending transactions from the sender.
    async fn request_nonce(
        &self,
        request: &TransactionRequest,
        from: Address,
    ) -> Result<(u64, u64)> {
        let highest_nonce =
            self.get_transaction_count(from, Some(BlockId::Number(BlockNumber::Pending))).await?;
        let nonce = request.nonce.unwrap_or(highest_nonce);

        Ok((nonce, highest_nonce))
    }

    /// Adds the given transaction to the pool
    fn add_pending_transaction(
        &self,
        pending_transaction: PendingTransaction,
        requires: Vec<TxMarker>,
        provides: Vec<TxMarker>,
    ) -> Result<TxHash> {
        let from = *pending_transaction.sender();
        let priority = self.transaction_priority(&pending_transaction.transaction);
        let pool_transaction =
            PoolTransaction { requires, provides, pending_transaction, priority };
        let tx = self.pool.add_transaction(pool_transaction)?;
        trace!(target: "node", "Added transaction: [{:?}] sender={:?}", tx.hash(), from);
        Ok(*tx.hash())
    }

    /// Returns the current state root
    pub async fn state_root(&self) -> Option<B256> {
        self.backend.get_db().read().await.maybe_state_root()
    }

    /// additional validation against hardfork
    fn ensure_typed_transaction_supported(&self, tx: &TypedTransaction) -> Result<()> {
        match &tx {
            TypedTransaction::EIP2930(_) => self.backend.ensure_eip2930_active(),
            TypedTransaction::EIP1559(_) => self.backend.ensure_eip1559_active(),
            TypedTransaction::EIP4844(_) => self.backend.ensure_eip4844_active(),
            TypedTransaction::EIP7702(_) => self.backend.ensure_eip7702_active(),
            TypedTransaction::Deposit(_) => self.backend.ensure_op_deposits_active(),
            TypedTransaction::Legacy(_) => Ok(()),
        }
    }
}

fn required_marker(provided_nonce: u64, on_chain_nonce: u64, from: Address) -> Vec<TxMarker> {
    if provided_nonce == on_chain_nonce {
        return Vec::new();
    }
    let prev_nonce = provided_nonce.saturating_sub(1);
    if on_chain_nonce <= prev_nonce { vec![to_marker(prev_nonce, from)] } else { Vec::new() }
}

fn convert_transact_out(out: &Option<Output>) -> Bytes {
    match out {
        None => Default::default(),
        Some(Output::Call(out)) => out.to_vec().into(),
        Some(Output::Create(out, _)) => out.to_vec().into(),
    }
}

/// Returns an error if the `exit` code is _not_ ok
fn ensure_return_ok(exit: InstructionResult, out: &Option<Output>) -> Result<Bytes> {
    let out = convert_transact_out(out);
    match exit {
        return_ok!() => Ok(out),
        return_revert!() => Err(InvalidTransactionError::Revert(Some(out.0.into())).into()),
        reason => Err(BlockchainError::EvmError(reason)),
    }
}

/// Determines the minimum gas needed for a transaction depending on the transaction kind.
fn determine_base_gas_by_kind(request: &WithOtherFields<TransactionRequest>) -> u128 {
    match transaction_request_to_typed(request.clone()) {
        Some(request) => match request {
            TypedTransactionRequest::Legacy(req) => match req.to {
                TxKind::Call(_) => MIN_TRANSACTION_GAS,
                TxKind::Create => MIN_CREATE_GAS,
            },
            TypedTransactionRequest::EIP1559(req) => match req.to {
                TxKind::Call(_) => MIN_TRANSACTION_GAS,
                TxKind::Create => MIN_CREATE_GAS,
            },
            TypedTransactionRequest::EIP7702(req) => {
                MIN_TRANSACTION_GAS
                    + req.authorization_list.len() as u128 * PER_EMPTY_ACCOUNT_COST as u128
            }
            TypedTransactionRequest::EIP2930(req) => match req.to {
                TxKind::Call(_) => MIN_TRANSACTION_GAS,
                TxKind::Create => MIN_CREATE_GAS,
            },
            TypedTransactionRequest::EIP4844(_) => MIN_TRANSACTION_GAS,
            TypedTransactionRequest::Deposit(req) => match req.to {
                TxKind::Call(_) => MIN_TRANSACTION_GAS,
                TxKind::Create => MIN_CREATE_GAS,
            },
        },
        // Tighten the gas limit upwards if we don't know the transaction type to avoid deployments
        // failing.
        _ => MIN_CREATE_GAS,
    }
}

/// Keeps result of a call to revm EVM used for gas estimation
enum GasEstimationCallResult {
    Success(u128),
    OutOfGas,
    Revert(Option<Bytes>),
    EvmError(InstructionResult),
}

/// Converts the result of a call to revm EVM into a [`GasEstimationCallResult`].
///
/// Expected to stay up to date with: <https://github.com/bluealloy/revm/blob/main/crates/interpreter/src/instruction_result.rs>
impl TryFrom<Result<(InstructionResult, Option<Output>, u128, State)>> for GasEstimationCallResult {
    type Error = BlockchainError;

    fn try_from(res: Result<(InstructionResult, Option<Output>, u128, State)>) -> Result<Self> {
        match res {
            // Exceptional case: init used too much gas, treated as out of gas error
            Err(BlockchainError::InvalidTransaction(InvalidTransactionError::GasTooHigh(_))) => {
                Ok(Self::OutOfGas)
            }
            Err(err) => Err(err),
            Ok((exit, output, gas, _)) => match exit {
                return_ok!() => Ok(Self::Success(gas)),

                // Revert opcodes:
                InstructionResult::Revert => Ok(Self::Revert(output.map(|o| o.into_data()))),
                InstructionResult::CallTooDeep
                | InstructionResult::OutOfFunds
                | InstructionResult::CreateInitCodeStartingEF00
                | InstructionResult::InvalidEOFInitCode
                | InstructionResult::InvalidExtDelegateCallTarget => Ok(Self::EvmError(exit)),

                // Out of gas errors:
                InstructionResult::OutOfGas
                | InstructionResult::MemoryOOG
                | InstructionResult::MemoryLimitOOG
                | InstructionResult::PrecompileOOG
                | InstructionResult::InvalidOperandOOG
                | InstructionResult::ReentrancySentryOOG => Ok(Self::OutOfGas),

                // Other errors:
                InstructionResult::OpcodeNotFound
                | InstructionResult::CallNotAllowedInsideStatic
                | InstructionResult::StateChangeDuringStaticCall
                | InstructionResult::InvalidFEOpcode
                | InstructionResult::InvalidJump
                | InstructionResult::NotActivated
                | InstructionResult::StackUnderflow
                | InstructionResult::StackOverflow
                | InstructionResult::OutOfOffset
                | InstructionResult::CreateCollision
                | InstructionResult::OverflowPayment
                | InstructionResult::PrecompileError
                | InstructionResult::NonceOverflow
                | InstructionResult::CreateContractSizeLimit
                | InstructionResult::CreateContractStartingWithEF
                | InstructionResult::CreateInitCodeSizeLimit
                | InstructionResult::FatalExternalError => Ok(Self::EvmError(exit)),
            },
        }
    }
}<|MERGE_RESOLUTION|>--- conflicted
+++ resolved
@@ -772,20 +772,6 @@
         node_info!("eth_getAccountInfo");
 
         if let Some(fork) = self.get_fork() {
-<<<<<<< HEAD
-            // check if the number predates the fork, if in fork mode
-            if let BlockRequest::Number(number) = self.block_request(block_number).await?
-                && fork.predates_fork(number)
-            {
-                // if this predates the fork we need to fetch balance, nonce, code individually
-                // because the provider might not support this endpoint
-                let balance = fork.get_balance(address, number).map_err(BlockchainError::from);
-                let code = fork.get_code(address, number).map_err(BlockchainError::from);
-                let nonce = self.get_transaction_count(address, Some(number.into()));
-                let (balance, code, nonce) = try_join!(balance, code, nonce)?;
-
-                return Ok(alloy_rpc_types::eth::AccountInfo { balance, nonce, code });
-=======
             let block_request = self.block_request(block_number).await?;
             // check if the number predates the fork, if in fork mode
             if let BlockRequest::Number(number) = block_request {
@@ -810,7 +796,6 @@
                         code,
                     })
                 };
->>>>>>> 05794498
             }
         }
 
