--- conflicted
+++ resolved
@@ -1621,11 +1621,7 @@
 
 #[tokio::test(flavor = "multi_thread")]
 async fn test_fork_get_account_info() {
-<<<<<<< HEAD
-    let (_api, handle) = spawn(fork_config()).await;
-=======
     let (api, handle) = spawn(fork_config()).await;
->>>>>>> 05794498
     let provider = handle.http_provider();
 
     let info = provider
@@ -1642,8 +1638,6 @@
             code: Default::default(),
         }
     );
-<<<<<<< HEAD
-=======
 
     // Check account info at block number, see https://github.com/foundry-rs/foundry/issues/12072
     let info = provider
@@ -1677,7 +1671,6 @@
             code: Default::default(),
         }
     );
->>>>>>> 05794498
 }
 
 fn assert_hardfork_config(
