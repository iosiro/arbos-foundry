use crate::{
    AsDoc, BufWriter, Document, ParseItem, ParseSource, Parser, Preprocessor,
    document::DocumentContent, helpers::merge_toml_table, solang_ext::Visitable,
};
use alloy_primitives::map::HashMap;
use eyre::{Context, Result};
use foundry_compilers::{compilers::solc::SOLC_EXTENSIONS, utils::source_files_iter};
use foundry_config::{DocConfig, FormatterConfig, filter::expand_globs};
use itertools::Itertools;
use mdbook::MDBook;
use rayon::prelude::*;
use std::{
    cmp::Ordering,
    fs,
    path::{Path, PathBuf},
};
use toml::value;

/// Build Solidity documentation for a project from natspec comments.
/// The builder parses the source files using [Parser],
/// then formats and writes the elements as the output.
#[derive(Debug)]
pub struct DocBuilder {
    /// The project root
    root: PathBuf,
    /// Path to Solidity source files.
    sources: PathBuf,
    /// Paths to external libraries.
    libraries: Vec<PathBuf>,
    /// Flag whether to build mdbook.
    should_build: bool,
    /// Documentation configuration.
    config: DocConfig,
    /// The array of preprocessors to apply.
    preprocessors: Vec<Box<dyn Preprocessor>>,
    /// The formatter config.
    fmt: FormatterConfig,
    /// Whether to include libraries to the output.
    include_libraries: bool,
}

impl DocBuilder {
    pub(crate) const SRC: &'static str = "src";
    const SOL_EXT: &'static str = "sol";
    const README: &'static str = "README.md";
    const SUMMARY: &'static str = "SUMMARY.md";

    /// Create new instance of builder.
    pub fn new(
        root: PathBuf,
        sources: PathBuf,
        libraries: Vec<PathBuf>,
        include_libraries: bool,
    ) -> Self {
        Self {
            root,
            sources,
            libraries,
            include_libraries,
            should_build: false,
            config: DocConfig::default(),
            preprocessors: Default::default(),
            fmt: Default::default(),
        }
    }

    /// Set `should_build` flag on the builder
    pub fn with_should_build(mut self, should_build: bool) -> Self {
        self.should_build = should_build;
        self
    }

    /// Set config on the builder.
    pub fn with_config(mut self, config: DocConfig) -> Self {
        self.config = config;
        self
    }

    /// Set formatter config on the builder.
    pub fn with_fmt(mut self, fmt: FormatterConfig) -> Self {
        self.fmt = fmt;
        self
    }

    /// Set preprocessors on the builder.
    pub fn with_preprocessor<P: Preprocessor + 'static>(mut self, preprocessor: P) -> Self {
        self.preprocessors.push(Box::new(preprocessor) as Box<dyn Preprocessor>);
        self
    }

    /// Get the output directory
    pub fn out_dir(&self) -> Result<PathBuf> {
        Ok(self.root.join(&self.config.out).canonicalize()?)
    }

    /// Parse the sources and build the documentation.
    pub fn build(self, compiler: &mut solar::sema::Compiler) -> eyre::Result<()> {
        fs::create_dir_all(self.root.join(&self.config.out))
            .wrap_err("failed to create output directory")?;

        // Expand ignore globs
        let ignored = expand_globs(&self.root, self.config.ignore.iter())?;

        // Collect and parse source files
        let sources = source_files_iter(&self.sources, SOLC_EXTENSIONS)
            .filter(|file| !ignored.contains(file))
            .collect::<Vec<_>>();

        if sources.is_empty() {
            sh_println!("No sources detected at {}", self.sources.display())?;
            return Ok(());
        }

        let library_sources = self
            .libraries
            .iter()
            .flat_map(|lib| source_files_iter(lib, SOLC_EXTENSIONS))
            .collect::<Vec<_>>();

        let combined_sources = sources
            .iter()
            .map(|path| (path, false))
            .chain(library_sources.iter().map(|path| (path, true)))
            .collect::<Vec<_>>();

        let out_dir = self.out_dir()?;
        let documents = compiler.enter_mut(|compiler| -> eyre::Result<Vec<Vec<Document>>> {
            let gcx = compiler.gcx();
            let documents = combined_sources
                .par_iter()
                .enumerate()
                .map(|(i, (path, from_library))| {
                    let path = *path;
                    let from_library = *from_library;
                    let mut files = vec![];

                    // Read and parse source file
                    if let Some((_, ast)) = gcx.get_ast_source(path)
                        && let Some(source) =
                            forge_fmt::format_ast(gcx, ast, self.fmt.clone().into())
                    {
                        let (mut source_unit, comments) = match solang_parser::parse(&source, i) {
                            Ok(res) => res,
                            Err(err) => {
                                if from_library {
                                    // Ignore failures for library files
                                    return Ok(files);
                                } else {
                                    return Err(eyre::eyre!(
                                        "Failed to parse Solidity code for {}\nDebug info: {:?}",
                                        path.display(),
                                        err
                                    ));
                                }
                            }
                        };

                        // Visit the parse tree
<<<<<<< HEAD
                        let mut doc = Parser::new(comments, source);
=======
                        let mut doc = Parser::new(comments, source, self.fmt.tab_width);
>>>>>>> 05794498
                        source_unit
                            .visit(&mut doc)
                            .map_err(|err| eyre::eyre!("Failed to parse source: {err}"))?;

                        // Split the parsed items on top-level constants and rest.
                        let (items, consts): (Vec<ParseItem>, Vec<ParseItem>) = doc
                            .items()
                            .into_iter()
                            .partition(|item| !matches!(item.source, ParseSource::Variable(_)));

                        // Attempt to group overloaded top-level functions
                        let mut remaining = Vec::with_capacity(items.len());
                        let mut funcs: HashMap<String, Vec<ParseItem>> = HashMap::default();
                        for item in items {
                            if matches!(item.source, ParseSource::Function(_)) {
                                funcs.entry(item.source.ident()).or_default().push(item);
                            } else {
                                // Put the item back
                                remaining.push(item);
                            }
                        }
                        let (items, overloaded): (
                            HashMap<String, Vec<ParseItem>>,
                            HashMap<String, Vec<ParseItem>>,
                        ) = funcs.into_iter().partition(|(_, v)| v.len() == 1);
                        remaining.extend(items.into_iter().flat_map(|(_, v)| v));

                        // Each regular item will be written into its own file.
                        files = remaining
                            .into_iter()
                            .map(|item| {
                                let relative_path =
                                    path.strip_prefix(&self.root)?.join(item.filename());

                                let target_path = out_dir.join(Self::SRC).join(relative_path);
                                let ident = item.source.ident();
                                Ok(Document::new(
                                    path.clone(),
                                    target_path,
                                    from_library,
                                    self.config.out.clone(),
                                )
                                .with_content(DocumentContent::Single(item), ident))
                            })
                            .collect::<eyre::Result<Vec<_>>>()?;

                        // If top-level constants exist, they will be written to the same file.
                        if !consts.is_empty() {
                            let filestem = path.file_stem().and_then(|stem| stem.to_str());

                            let filename = {
                                let mut name = "constants".to_owned();
                                if let Some(stem) = filestem {
                                    name.push_str(&format!(".{stem}"));
                                }
                                name.push_str(".md");
                                name
                            };
                            let relative_path = path.strip_prefix(&self.root)?.join(filename);
                            let target_path = out_dir.join(Self::SRC).join(relative_path);

                            let identity = match filestem {
                                Some(stem) if stem.to_lowercase().contains("constants") => {
                                    stem.to_owned()
                                }
                                Some(stem) => format!("{stem} constants"),
                                None => "constants".to_owned(),
                            };

                            files.push(
                                Document::new(
                                    path.clone(),
                                    target_path,
                                    from_library,
                                    self.config.out.clone(),
                                )
                                .with_content(DocumentContent::Constants(consts), identity),
                            )
                        }

                        // If overloaded functions exist, they will be written to the same file
                        if !overloaded.is_empty() {
                            for (ident, funcs) in overloaded {
                                let filename =
                                    funcs.first().expect("no overloaded functions").filename();
                                let relative_path = path.strip_prefix(&self.root)?.join(filename);

                                let target_path = out_dir.join(Self::SRC).join(relative_path);
                                files.push(
                                    Document::new(
                                        path.clone(),
                                        target_path,
                                        from_library,
                                        self.config.out.clone(),
                                    )
                                    .with_content(
                                        DocumentContent::OverloadedFunctions(funcs),
                                        ident,
                                    ),
                                );
                            }
                        }
                    };

                    Ok(files)
                })
                .collect::<eyre::Result<Vec<_>>>()?;

            Ok(documents)
        })?;

        // Flatten results and apply preprocessors to files
        let documents = self
            .preprocessors
            .iter()
            .try_fold(documents.into_iter().flatten().collect_vec(), |docs, p| {
                p.preprocess(docs)
            })?;

        // Sort the results and filter libraries.
        let documents = documents
            .into_iter()
            .sorted_by(|doc1, doc2| {
                doc1.item_path.display().to_string().cmp(&doc2.item_path.display().to_string())
            })
            .filter(|d| !d.from_library || self.include_libraries)
            .collect_vec();

        // Write mdbook related files
        self.write_mdbook(documents)?;

        // Build the book if requested
        if self.should_build {
            MDBook::load(self.out_dir().wrap_err("failed to construct output directory")?)
                .and_then(|book| book.build())
                .map_err(|err| eyre::eyre!("failed to build book: {err:?}"))?;
        }

        Ok(())
    }

    fn write_mdbook(&self, documents: Vec<Document>) -> eyre::Result<()> {
        let out_dir = self.out_dir().wrap_err("failed to construct output directory")?;
        let out_dir_src = out_dir.join(Self::SRC);
        fs::create_dir_all(&out_dir_src)?;

        // Write readme content if any
        let homepage_content = {
            // Default to the homepage README if it's available.
            // If not, use the src README as a fallback.
            let homepage_or_src_readme = self
                .config
                .homepage
                .as_ref()
                .map(|homepage| self.root.join(homepage))
                .unwrap_or_else(|| self.sources.join(Self::README));
            // Grab the root readme.
            let root_readme = self.root.join(Self::README);

            // Check to see if there is a 'homepage' option specified in config.
            // If not, fall back to src and root readme files, in that order.
            if homepage_or_src_readme.exists() {
                fs::read_to_string(homepage_or_src_readme)?
            } else if root_readme.exists() {
                fs::read_to_string(root_readme)?
            } else {
                String::new()
            }
        };

        let readme_path = out_dir_src.join(Self::README);
        fs::write(readme_path, homepage_content)?;

        // Write summary and section readmes
        let mut summary = BufWriter::default();
        summary.write_title("Summary")?;
        summary.write_link_list_item("Home", Self::README, 0)?;
        self.write_summary_section(&mut summary, &documents.iter().collect::<Vec<_>>(), None, 0)?;
        fs::write(out_dir_src.join(Self::SUMMARY), summary.finish())?;

        // Write solidity syntax highlighting
        fs::write(out_dir.join("solidity.min.js"), include_str!("../static/solidity.min.js"))?;

        // Write css files
        fs::write(out_dir.join("book.css"), include_str!("../static/book.css"))?;

        // Write book config
        fs::write(out_dir.join("book.toml"), self.book_config()?)?;

        // Write .gitignore
        let gitignore = "book/";
        fs::write(out_dir.join(".gitignore"), gitignore)?;

        // Write doc files
        for document in documents {
            fs::create_dir_all(
                document
                    .target_path
                    .parent()
                    .ok_or_else(|| eyre::format_err!("empty target path; noop"))?,
            )?;
            fs::write(&document.target_path, document.as_doc()?)?;
        }

        Ok(())
    }

    fn book_config(&self) -> eyre::Result<String> {
        // Read the default book first
        let mut book: value::Table = toml::from_str(include_str!("../static/book.toml"))?;
        book["book"]
            .as_table_mut()
            .unwrap()
            .insert(String::from("title"), self.config.title.clone().into());
        if let Some(ref repo) = self.config.repository {
            // Create the full repository URL.
            let git_repo_url = if let Some(path) = &self.config.path {
                // If path is specified, append it to the repository URL.
                format!("{}/{}", repo.trim_end_matches('/'), path.trim_start_matches('/'))
            } else {
                // If no path specified, use repository URL as-is.
                repo.clone()
            };

            book["output"].as_table_mut().unwrap()["html"]
                .as_table_mut()
                .unwrap()
                .insert(String::from("git-repository-url"), git_repo_url.into());
        }

        // Attempt to find the user provided book path
        let book_path = {
            if self.config.book.is_file() {
                Some(self.config.book.clone())
            } else {
                let book_path = self.config.book.join("book.toml");
                if book_path.is_file() { Some(book_path) } else { None }
            }
        };

        // Merge two book configs
        if let Some(book_path) = book_path {
            merge_toml_table(&mut book, toml::from_str(&fs::read_to_string(book_path)?)?);
        }

        Ok(toml::to_string_pretty(&book)?)
    }

    fn write_summary_section(
        &self,
        summary: &mut BufWriter,
        files: &[&Document],
        base_path: Option<&Path>,
        depth: usize,
    ) -> eyre::Result<()> {
        if files.is_empty() {
            return Ok(());
        }

        if let Some(path) = base_path {
            let title = path.iter().next_back().unwrap().to_string_lossy();
            if depth == 1 {
                summary.write_title(&title)?;
            } else {
                let summary_path = path.join(Self::README);
                summary.write_link_list_item(
                    &format!("❱ {title}"),
                    &summary_path.display().to_string(),
                    depth - 1,
                )?;
            }
        }

        // Group entries by path depth
        let mut grouped = HashMap::new();
        for file in files {
            let path = file.item_path.strip_prefix(&self.root)?;
            let key = path.iter().take(depth + 1).collect::<PathBuf>();
            grouped.entry(key).or_insert_with(Vec::new).push(*file);
        }
        // Sort entries by path depth
        let grouped = grouped.into_iter().sorted_by(|(lhs, _), (rhs, _)| {
            let lhs_at_end = lhs.extension().map(|ext| ext == Self::SOL_EXT).unwrap_or_default();
            let rhs_at_end = rhs.extension().map(|ext| ext == Self::SOL_EXT).unwrap_or_default();
            if lhs_at_end == rhs_at_end {
                lhs.cmp(rhs)
            } else if lhs_at_end {
                Ordering::Greater
            } else {
                Ordering::Less
            }
        });

        let out_dir = self.out_dir().wrap_err("failed to construct output directory")?;
        let mut readme = BufWriter::new("\n\n# Contents\n");
        for (path, files) in grouped {
            if path.extension().map(|ext| ext == Self::SOL_EXT).unwrap_or_default() {
                for file in files {
                    let ident = &file.identity;

                    let summary_path = &file.target_path.strip_prefix(out_dir.join(Self::SRC))?;
                    summary.write_link_list_item(
                        ident,
                        &summary_path.display().to_string(),
                        depth,
                    )?;

                    let readme_path = base_path
                        .map(|path| summary_path.strip_prefix(path))
                        .transpose()?
                        .unwrap_or(summary_path);
                    readme.write_link_list_item(ident, &readme_path.display().to_string(), 0)?;
                }
            } else {
                let name = path.iter().next_back().unwrap().to_string_lossy();
                let readme_path = Path::new("/").join(&path).display().to_string();
                readme.write_link_list_item(&name, &readme_path, 0)?;
                self.write_summary_section(summary, &files, Some(&path), depth + 1)?;
            }
        }
        if !readme.is_empty()
            && let Some(path) = base_path
        {
            let path = out_dir.join(Self::SRC).join(path);
            fs::create_dir_all(&path)?;
            fs::write(path.join(Self::README), readme.finish())?;
        }
        Ok(())
    }
}<|MERGE_RESOLUTION|>--- conflicted
+++ resolved
@@ -156,11 +156,7 @@
                         };
 
                         // Visit the parse tree
-<<<<<<< HEAD
-                        let mut doc = Parser::new(comments, source);
-=======
                         let mut doc = Parser::new(comments, source, self.fmt.tab_width);
->>>>>>> 05794498
                         source_unit
                             .visit(&mut doc)
                             .map_err(|err| eyre::eyre!("Failed to parse source: {err}"))?;
