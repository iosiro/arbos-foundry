use crate::{Comments, solang_ext::SafeUnwrap};
use solang_parser::pt::{
    ContractDefinition, ContractTy, EnumDefinition, ErrorDefinition, EventDefinition,
    FunctionDefinition, StructDefinition, TypeDefinition, VariableDefinition,
};
use std::ops::Range;

/// The parsed item.
#[derive(Debug, PartialEq)]
pub struct ParseItem {
    /// The parse tree source.
    pub source: ParseSource,
    /// Item comments.
    pub comments: Comments,
    /// Children items.
    pub children: Vec<Self>,
    /// Formatted code string.
    pub code: String,
}

/// Defines a method that filters [ParseItem]'s children and returns the source pt token of the
/// children matching the target variant as well as its comments.
/// Returns [Option::None] if no children matching the variant are found.
macro_rules! filter_children_fn {
    ($vis:vis fn $name:ident(&self, $variant:ident) -> $ret:ty) => {
        /// Filter children items for [ParseSource::$variant] variants.
        $vis fn $name(&self) -> Option<Vec<(&$ret, &Comments, &String)>> {
            let items = self.children.iter().filter_map(|item| match item.source {
                ParseSource::$variant(ref inner) => Some((inner, &item.comments, &item.code)),
                _ => None,
            });
            let items = items.collect::<Vec<_>>();
            if !items.is_empty() {
                Some(items)
            } else {
                None
            }
        }
    };
}

/// Defines a method that returns [ParseSource] inner element if it matches
/// the variant
macro_rules! as_inner_source {
    ($vis:vis fn $name:ident(&self, $variant:ident) -> $ret:ty) => {
        /// Return inner element if it matches $variant.
        /// If the element doesn't match, returns [None]
        $vis fn $name(&self) -> Option<&$ret> {
            match self.source {
                ParseSource::$variant(ref inner) => Some(inner),
                _ => None
            }
        }
    };
}

impl ParseItem {
    /// Create new instance of [ParseItem].
    pub fn new(source: ParseSource) -> Self {
        Self {
            source,
            comments: Default::default(),
            children: Default::default(),
            code: Default::default(),
        }
    }

    /// Set comments on the [ParseItem].
    pub fn with_comments(mut self, comments: Comments) -> Self {
        self.comments = comments;
        self
    }

    /// Set children on the [ParseItem].
    pub fn with_children(mut self, children: Vec<Self>) -> Self {
        self.children = children;
        self
    }

    /// Set the source code of this [ParseItem].
    ///
    /// The parameter should be the full source file where this parse item originated from.
<<<<<<< HEAD
    pub fn with_code(mut self, source: &str) -> Self {
        let mut code = source[self.source.range()].to_string();

        // Special function case, add `;` at the end of definition.
        if let ParseSource::Function(_) = self.source {
=======
    pub fn with_code(mut self, source: &str, tab_width: usize) -> Self {
        let mut code = source[self.source.range()].to_string();

        // Special function case, add `;` at the end of definition.
        if let ParseSource::Function(_) | ParseSource::Error(_) | ParseSource::Event(_) =
            self.source
        {
>>>>>>> 05794498
            code.push(';');
        }

        // Remove extra indent from source lines.
<<<<<<< HEAD
        self.code = code
            .lines()
            .map(|line| line.strip_prefix("    ").unwrap_or(line))
=======
        let prefix = &" ".repeat(tab_width);
        self.code = code
            .lines()
            .map(|line| line.strip_prefix(prefix).unwrap_or(line))
>>>>>>> 05794498
            .collect::<Vec<_>>()
            .join("\n");
        self
    }

    /// Format the item's filename.
    pub fn filename(&self) -> String {
        let prefix = match self.source {
            ParseSource::Contract(ref c) => match c.ty {
                ContractTy::Contract(_) => "contract",
                ContractTy::Abstract(_) => "abstract",
                ContractTy::Interface(_) => "interface",
                ContractTy::Library(_) => "library",
            },
            ParseSource::Function(_) => "function",
            ParseSource::Variable(_) => "variable",
            ParseSource::Event(_) => "event",
            ParseSource::Error(_) => "error",
            ParseSource::Struct(_) => "struct",
            ParseSource::Enum(_) => "enum",
            ParseSource::Type(_) => "type",
        };
        let ident = self.source.ident();
        format!("{prefix}.{ident}.md")
    }

    filter_children_fn!(pub fn variables(&self, Variable) -> VariableDefinition);
    filter_children_fn!(pub fn functions(&self, Function) -> FunctionDefinition);
    filter_children_fn!(pub fn events(&self, Event) -> EventDefinition);
    filter_children_fn!(pub fn errors(&self, Error) -> ErrorDefinition);
    filter_children_fn!(pub fn structs(&self, Struct) -> StructDefinition);
    filter_children_fn!(pub fn enums(&self, Enum) -> EnumDefinition);

    as_inner_source!(pub fn as_contract(&self, Contract) -> ContractDefinition);
    as_inner_source!(pub fn as_variable(&self, Variable) -> VariableDefinition);
    as_inner_source!(pub fn as_function(&self, Function) -> FunctionDefinition);
}

/// A wrapper type around pt token.
#[derive(Clone, Debug, PartialEq, Eq)]
#[allow(clippy::large_enum_variant)]
pub enum ParseSource {
    /// Source contract definition.
    Contract(Box<ContractDefinition>),
    /// Source function definition.
    Function(FunctionDefinition),
    /// Source variable definition.
    Variable(VariableDefinition),
    /// Source event definition.
    Event(EventDefinition),
    /// Source error definition.
    Error(ErrorDefinition),
    /// Source struct definition.
    Struct(StructDefinition),
    /// Source enum definition.
    Enum(EnumDefinition),
    /// Source type definition.
    Type(TypeDefinition),
}

impl ParseSource {
    /// Get the identity of the source
    pub fn ident(&self) -> String {
        match self {
            Self::Contract(contract) => contract.name.safe_unwrap().name.to_owned(),
            Self::Variable(var) => var.name.safe_unwrap().name.to_owned(),
            Self::Event(event) => event.name.safe_unwrap().name.to_owned(),
            Self::Error(error) => error.name.safe_unwrap().name.to_owned(),
            Self::Struct(structure) => structure.name.safe_unwrap().name.to_owned(),
            Self::Enum(enumerable) => enumerable.name.safe_unwrap().name.to_owned(),
            Self::Function(func) => {
                func.name.as_ref().map_or(func.ty.to_string(), |n| n.name.to_owned())
            }
            Self::Type(ty) => ty.name.name.to_owned(),
        }
    }

    /// Get the range of this item in the source file.
    pub fn range(&self) -> Range<usize> {
        match self {
            Self::Contract(contract) => contract.loc,
            Self::Variable(var) => var.loc,
            Self::Event(event) => event.loc,
            Self::Error(error) => error.loc,
            Self::Struct(structure) => structure.loc,
            Self::Enum(enumerable) => enumerable.loc,
            Self::Function(func) => func.loc_prototype,
            Self::Type(ty) => ty.loc,
        }
        .range()
    }
}<|MERGE_RESOLUTION|>--- conflicted
+++ resolved
@@ -80,13 +80,6 @@
     /// Set the source code of this [ParseItem].
     ///
     /// The parameter should be the full source file where this parse item originated from.
-<<<<<<< HEAD
-    pub fn with_code(mut self, source: &str) -> Self {
-        let mut code = source[self.source.range()].to_string();
-
-        // Special function case, add `;` at the end of definition.
-        if let ParseSource::Function(_) = self.source {
-=======
     pub fn with_code(mut self, source: &str, tab_width: usize) -> Self {
         let mut code = source[self.source.range()].to_string();
 
@@ -94,21 +87,14 @@
         if let ParseSource::Function(_) | ParseSource::Error(_) | ParseSource::Event(_) =
             self.source
         {
->>>>>>> 05794498
             code.push(';');
         }
 
         // Remove extra indent from source lines.
-<<<<<<< HEAD
-        self.code = code
-            .lines()
-            .map(|line| line.strip_prefix("    ").unwrap_or(line))
-=======
         let prefix = &" ".repeat(tab_width);
         self.code = code
             .lines()
             .map(|line| line.strip_prefix(prefix).unwrap_or(line))
->>>>>>> 05794498
             .collect::<Vec<_>>()
             .join("\n");
         self
