--- conflicted
+++ resolved
@@ -37,11 +37,8 @@
     items: Vec<ParseItem>,
     /// Source file.
     source: String,
-<<<<<<< HEAD
-=======
     /// Tab width used to format code.
     tab_width: usize,
->>>>>>> 05794498
 }
 
 /// [Parser] context.
@@ -55,13 +52,8 @@
 
 impl Parser {
     /// Create a new instance of [Parser].
-<<<<<<< HEAD
-    pub fn new(comments: Vec<SolangComment>, source: String) -> Self {
-        Self { comments, source, ..Default::default() }
-=======
     pub fn new(comments: Vec<SolangComment>, source: String, tab_width: usize) -> Self {
         Self { comments, source, tab_width, ..Default::default() }
->>>>>>> 05794498
     }
 
     /// Return the parsed items. Consumes the parser.
@@ -103,11 +95,7 @@
     /// Create new [ParseItem] with comments and formatted code.
     fn new_item(&mut self, source: ParseSource, loc_start: usize) -> ParserResult<ParseItem> {
         let docs = self.parse_docs(loc_start)?;
-<<<<<<< HEAD
-        Ok(ParseItem::new(source).with_comments(docs).with_code(&self.source))
-=======
         Ok(ParseItem::new(source).with_comments(docs).with_code(&self.source, self.tab_width))
->>>>>>> 05794498
     }
 
     /// Parse the doc comments from the current start location.
