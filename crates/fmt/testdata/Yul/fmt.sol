--- conflicted
+++ resolved
@@ -228,9 +228,6 @@
                     result, p := parseValue(input, 0, p, e)
                     mstore8(e, c) // Restore the original char at the end.
                 }
-<<<<<<< HEAD
-                if or(lt(p, e), iszero(result)) { fail() }
-=======
             }
         }
 
@@ -253,7 +250,6 @@
                     _pOut := skip0To9s(add(byte(sub(byte(1, t_), 14), 0x010001), // '+', '-'.
                         add(_pOut, 1)), end_, 1)
                 }
->>>>>>> 05794498
             }
         }
     }
