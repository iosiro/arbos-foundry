--- conflicted
+++ resolved
@@ -91,8 +91,6 @@
             2, TOTAL_SUPPLY / 1_000, false, zeroForOne1
         );
     }
-<<<<<<< HEAD
-=======
 
     // https://github.com/foundry-rs/foundry/issues/12045
     function test6() {
@@ -106,7 +104,6 @@
             // uint80 answeredInRound
         ) = dataFeedContract.latestRoundData();
     }
->>>>>>> 05794498
 }
 
 /*
