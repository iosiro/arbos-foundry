// config: bracket_spacing = true
contract TestContract {
    function aLongerTestFunctionName(uint256 input)
        public
        view
        returns (uint256 num)
    {
        (, uint256 second) = (1, 2);
        (uint256 listItem001) = 1;
        (uint256 listItem002, uint256 listItem003) = (10, 20);
        (uint256 listItem004, uint256 listItem005, uint256 listItem006) =
            (10, 20, 30);
        (
            uint256 listItem007,
            uint256 listItem008,
            uint256 listItem009,
            uint256 listItem010
        ) = (10, 20, 30, 40);
        return 1;
    }

    function test() external {
        uint256 value = map[key];
        uint256 allowed = allowance[from][msg.sender];
        allowance[from][msg.sender] = allowed;
    }

    function test_longAssignements() public {
        string[] memory inputs = new string[](3);
        inputs[0] = "bash";
        inputs[1] = "-c";
        inputs[2] =
            "echo -n 0x0000000000000000000000000000000000000000000000000000000000000020000000000000000000000000000000000000000000000000000000000000000966666920776f726b730000000000000000000000000000000000000000000000";
    }

    function test_stringConcatenation() public {
        string memory strConcat = "0," "11579208923731619542357098500868790785,"
            "0x0000000000000000000000000000000000000000000000000000000000000000,"
            "0xFFFFFFFFFFFFFFFFFFFFFFFFFFFFFFFFFFFFFFFFFFFFFFFFFFFFFFFFFFFFFFFF";
    }
<<<<<<< HEAD
=======

    // https://github.com/foundry-rs/foundry/issues/12254
    function test_longIndexedCall() {
        bytes memory message = mailboxes[destinationDomain].buildMessage(
            originDomain,
            bytes32(0),
            address(inbox).toBytes32(),
            abi.encode(orderId, bytes32(0), address(0))
        );
        // should have identicall behavior when call of the same size without indexing
        bytes memory message = mailboxes_destinationDomains.buildMessage(
            originDomain,
            bytes32(0),
            address(inbox).toBytes32(),
            abi.encode(orderId, bytes32(0), address(0))
        );
    }

    // https://github.com/foundry-rs/foundry/issues/12322
    function test_longComplexBinExpr() {
        vars.previousTotalDebt = getDescaledAmount(
            flow.getSnapshotDebtScaled(streamId),
            flow.getTokenDecimals(streamId)
        ) + vars.previousOngoingDebtScaled;

        vars.previousTotalDebt = vars.reallyLongVarThatCausesALineBreak
            + vars.previousOngoingDebtScaled;

        vars.previousTotalDebt = vars.reallyLongVarThatCausesALineBreak()
            .previousOngoingDebtScaled();
    }
>>>>>>> 05794498
}<|MERGE_RESOLUTION|>--- conflicted
+++ resolved
@@ -38,8 +38,6 @@
             "0x0000000000000000000000000000000000000000000000000000000000000000,"
             "0xFFFFFFFFFFFFFFFFFFFFFFFFFFFFFFFFFFFFFFFFFFFFFFFFFFFFFFFFFFFFFFFF";
     }
-<<<<<<< HEAD
-=======
 
     // https://github.com/foundry-rs/foundry/issues/12254
     function test_longIndexedCall() {
@@ -71,5 +69,4 @@
         vars.previousTotalDebt = vars.reallyLongVarThatCausesALineBreak()
             .previousOngoingDebtScaled();
     }
->>>>>>> 05794498
 }