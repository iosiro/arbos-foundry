contract TestContract {
    function aLongerTestFunctionName(uint256 input)
        public
        view
        returns (uint256 num)
    {
        (, uint256 second) = (1, 2);
        (uint256 listItem001) = 1;
        (uint256 listItem002, uint256 listItem003) = (10, 20);
        (uint256 listItem004, uint256 listItem005, uint256 listItem006) =
            (10, 20, 30);
        (
            uint256 listItem007,
            uint256 listItem008,
            uint256 listItem009,
            uint256 listItem010
        ) = (10, 20, 30, 40);
        return 1;
    }

    function test() external {
        uint256 value = map[key];
        uint256 allowed = allowance[from][msg.sender];
        allowance[from][msg.sender] = allowed;
    }

    function test_longAssignements() public {
        string[] memory inputs = new string[](3);
        inputs[0] = "bash";
        inputs[1] = "-c";
        inputs[2] =
            "echo -n 0x0000000000000000000000000000000000000000000000000000000000000020000000000000000000000000000000000000000000000000000000000000000966666920776f726b730000000000000000000000000000000000000000000000";
    }

    function test_stringConcatenation() public {
        string memory strConcat = "0," "11579208923731619542357098500868790785,"
            "0x0000000000000000000000000000000000000000000000000000000000000000,"
            "0xFFFFFFFFFFFFFFFFFFFFFFFFFFFFFFFFFFFFFFFFFFFFFFFFFFFFFFFFFFFFFFFF";
    }
<<<<<<< HEAD
=======

    // https://github.com/foundry-rs/foundry/issues/12254
    function test_longIndexedCall() {
        bytes memory message = mailboxes[destinationDomain].buildMessage(
            originDomain,
            bytes32(0),
            address(inbox).toBytes32(),
            abi.encode(orderId, bytes32(0), address(0))
        );
        // should have identicall behavior when call of the same size without indexing
        bytes memory message = mailboxes_destinationDomains.buildMessage(
            originDomain,
            bytes32(0),
            address(inbox).toBytes32(),
            abi.encode(orderId, bytes32(0), address(0))
        );
    }

    // https://github.com/foundry-rs/foundry/issues/12322
    function test_longComplexBinExpr() {
        vars.previousTotalDebt = getDescaledAmount(
            flow.getSnapshotDebtScaled(streamId),
            flow.getTokenDecimals(streamId)
        ) + vars.previousOngoingDebtScaled;

        vars.previousTotalDebt = vars.reallyLongVarThatCausesALineBreak
            + vars.previousOngoingDebtScaled;

        vars.previousTotalDebt = vars.reallyLongVarThatCausesALineBreak()
            .previousOngoingDebtScaled();
    }
>>>>>>> 05794498
}<|MERGE_RESOLUTION|>--- conflicted
+++ resolved
@@ -37,8 +37,6 @@
             "0x0000000000000000000000000000000000000000000000000000000000000000,"
             "0xFFFFFFFFFFFFFFFFFFFFFFFFFFFFFFFFFFFFFFFFFFFFFFFFFFFFFFFFFFFFFFFF";
     }
-<<<<<<< HEAD
-=======
 
     // https://github.com/foundry-rs/foundry/issues/12254
     function test_longIndexedCall() {
@@ -70,5 +68,4 @@
         vars.previousTotalDebt = vars.reallyLongVarThatCausesALineBreak()
             .previousOngoingDebtScaled();
     }
->>>>>>> 05794498
 }