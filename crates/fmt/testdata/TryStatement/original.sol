interface Unknown {
    function empty() external;
    function lookup() external returns(uint256);
    function lookupMultipleValues() external returns (uint256, uint256, uint256, uint256, uint256);

    function doSomething() external;
    function doSomethingElse() external;

    function handleError() external;
}

contract TryStatement {
    Unknown unknown;

    function test() external {
        try unknown.empty() {} catch {}

        try unknown.lookup() returns (uint256) {} catch Error(string memory) {}

        try unknown.lookup() returns (uint256) {} catch Error(string memory) {} catch (bytes memory) {}

    try unknown
        .lookup() returns   (uint256
                ) {
                } catch ( bytes  memory ){}

        try unknown.empty() {
            unknown.doSomething();
        } catch {
            unknown.handleError();
        }

        try unknown.empty() {
            unknown.doSomething();
        } catch Error(string memory) {}
        catch Panic(uint) {}
        catch {
            unknown.handleError();
        }

        try unknown.lookupMultipleValues() returns (uint256, uint256, uint256, uint256, uint256) {} catch Error(string memory) {} catch {}

        try unknown.lookupMultipleValues() returns (uint256, uint256, uint256, uint256, uint256) {
            unknown.doSomething();
        }
        catch Error(string memory) {
             unknown.handleError();
        }
        catch {}

        // comment1
        try /* comment2 */ unknown.lookup() // comment3
        returns (uint256) // comment4
        {} // comment5
        catch /* comment6 */ {}

        // comment7
        try unknown.empty() { // comment8
            unknown.doSomething();
        } /* comment9 */ catch /* comment10 */ Error(string memory) {
            unknown.handleError();
        } catch Panic /* comment11 */ (uint) {
            unknown.handleError();
        } catch {}
    }

    function test_multiParam() {
        Mock mock = new Mock();

        try mock.add(2, 3) {
            revert();
        } catch (bytes memory err) {
            require(keccak256(err) == keccak256(ERROR_MESSAGE));
        }
    }

    function test_multiComment() {
        try vm.envString("API_KEY") returns (string memory) {
            console2.log("Forked Ethereum mainnet");
            // Fork mainnet at a specific block for consistency
            vm.createSelectFork(vm.rpcUrl("mainnet"), 21_900_000);
            // do something
        } catch /* sadness */ {
            // more sadness
            revert();
        }
    }
<<<<<<< HEAD
=======

    function try_reallyLongCall() {
        try AggregatorV3Interface(oracle).latestRoundData() returns (uint80, int256 _price, uint256, uint256 _updatedAt, uint80) {
            return true;
        } catch {} // https://github.com/foundry-rs/foundry/issues/12240
    }
>>>>>>> 05794498
}<|MERGE_RESOLUTION|>--- conflicted
+++ resolved
@@ -85,13 +85,10 @@
             revert();
         }
     }
-<<<<<<< HEAD
-=======
 
     function try_reallyLongCall() {
         try AggregatorV3Interface(oracle).latestRoundData() returns (uint80, int256 _price, uint256, uint256 _updatedAt, uint80) {
             return true;
         } catch {} // https://github.com/foundry-rs/foundry/issues/12240
     }
->>>>>>> 05794498
 }