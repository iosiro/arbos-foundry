--- conflicted
+++ resolved
@@ -5245,8 +5245,6 @@
             Ok(())
         });
     }
-<<<<<<< HEAD
-=======
 
     #[test]
     fn test_can_inherit_a_base_toml() {
@@ -6365,5 +6363,4 @@
             Ok(())
         });
     }
->>>>>>> e5d659d4
 }