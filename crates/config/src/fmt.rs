--- conflicted
+++ resolved
@@ -39,16 +39,11 @@
     pub sort_imports: bool,
     /// Whether to suppress spaces around the power operator (`**`).
     pub pow_no_space: bool,
-<<<<<<< HEAD
-    /// Whether to compact call args in a single line when possible
-    pub call_compact_args: bool,
-=======
     /// Style that determines if a broken list, should keep its elements together on their own
     /// line, before breaking individually.
     pub prefer_compact: PreferCompact,
     /// Keep single imports on a single line even if they exceed line length.
     pub single_line_imports: bool,
->>>>>>> 05794498
 }
 
 /// Style of integer types.
@@ -111,8 +106,6 @@
     Bytes,
 }
 
-<<<<<<< HEAD
-=======
 /// Style of doc comments
 #[derive(Clone, Copy, Debug, Default, PartialEq, Eq, Serialize, Deserialize)]
 #[serde(rename_all = "snake_case")]
@@ -126,7 +119,6 @@
     Block,
 }
 
->>>>>>> 05794498
 /// Style of string quotes
 #[derive(Clone, Copy, Debug, Default, PartialEq, Eq, Serialize, Deserialize)]
 #[serde(rename_all = "snake_case")]
@@ -196,8 +188,6 @@
     }
 }
 
-<<<<<<< HEAD
-=======
 /// Style that determines if a broken list, should keep its elements together on their own line,
 /// before breaking individually.
 #[derive(Clone, Copy, Debug, Default, PartialEq, Eq, Serialize, Deserialize)]
@@ -232,7 +222,6 @@
     }
 }
 
->>>>>>> 05794498
 /// Style of indent
 #[derive(Clone, Copy, Debug, Default, PartialEq, Eq, Serialize, Deserialize)]
 #[serde(rename_all = "snake_case")]
@@ -261,13 +250,9 @@
             contract_new_lines: false,
             sort_imports: false,
             pow_no_space: false,
-<<<<<<< HEAD
-            call_compact_args: true,
-=======
             prefer_compact: PreferCompact::default(),
             docs_style: DocCommentStyle::default(),
             single_line_imports: false,
->>>>>>> 05794498
         }
     }
 }