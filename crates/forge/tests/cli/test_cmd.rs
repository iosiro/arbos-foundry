--- conflicted
+++ resolved
@@ -3941,10 +3941,6 @@
 
 // tests proper reverts in fork mode for contracts with non-existent linked libraries.
 // <https://github.com/foundry-rs/foundry/issues/11185>
-<<<<<<< HEAD
-#[cfg(not(feature = "isolate-by-default"))]
-=======
->>>>>>> c4245d66
 forgetest_init!(can_fork_test_with_non_existent_linked_library, |prj, cmd| {
     prj.update_config(|config| {
         config.libraries =
