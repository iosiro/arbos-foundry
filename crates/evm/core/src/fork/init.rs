use crate::{AsEnvMut, Env, EvmEnv, utils::apply_chain_and_block_specific_env_changes};
use alloy_consensus::BlockHeader;
use alloy_primitives::{Address, U256};
use alloy_provider::{Network, Provider, network::BlockResponse};
use alloy_rpc_types::BlockNumberOrTag;
use eyre::WrapErr;
use foundry_common::NON_ARCHIVE_NODE_WARNING;
use revm::context::{BlockEnv, CfgEnv, TxEnv};

/// Initializes a REVM block environment based on a forked
/// ethereum provider.
#[allow(clippy::too_many_arguments)]
pub async fn environment<N: Network, P: Provider<N>>(
    provider: &P,
    memory_limit: u64,
    gas_price: Option<u128>,
    override_chain_id: Option<u64>,
    pin_block: Option<u64>,
    origin: Address,
    disable_block_gas_limit: bool,
    enable_tx_gas_limit: bool,
) -> eyre::Result<(Env, N::BlockResponse)> {
    let block_number = if let Some(pin_block) = pin_block {
        pin_block
    } else {
        provider.get_block_number().await.wrap_err("failed to get latest block number")?
    };
    let (fork_gas_price, rpc_chain_id, block) = tokio::try_join!(
        provider.get_gas_price(),
        provider.get_chain_id(),
        provider.get_block_by_number(BlockNumberOrTag::Number(block_number))
    )?;
    let block = if let Some(block) = block {
        block
    } else {
        if let Ok(latest_block) = provider.get_block_number().await {
            // If the `eth_getBlockByNumber` call succeeds, but returns null instead of
            // the block, and the block number is less than equal the latest block, then
            // the user is forking from a non-archive node with an older block number.
            if block_number <= latest_block {
                error!("{NON_ARCHIVE_NODE_WARNING}");
            }
            eyre::bail!(
                "failed to get block for block number: {block_number}; \
                 latest block number: {latest_block}"
            );
        }
        eyre::bail!("failed to get block for block number: {block_number}")
    };

    let cfg = configure_env(
        override_chain_id.unwrap_or(rpc_chain_id),
        memory_limit,
        disable_block_gas_limit,
        enable_tx_gas_limit,
    );

    let mut env = Env {
        evm_env: EvmEnv {
            cfg_env: cfg,
            block_env: BlockEnv {
                number: U256::from(block.header().number()),
                timestamp: U256::from(block.header().timestamp()),
                beneficiary: block.header().beneficiary(),
                difficulty: block.header().difficulty(),
                prevrandao: block.header().mix_hash(),
                basefee: block.header().base_fee_per_gas().unwrap_or_default(),
                gas_limit: block.header().gas_limit(),
                ..Default::default()
            },
        },
        tx: TxEnv {
            caller: origin,
            gas_price: gas_price.unwrap_or(fork_gas_price),
            chain_id: Some(override_chain_id.unwrap_or(rpc_chain_id)),
            gas_limit: block.header().gas_limit() as u64,
            ..Default::default()
        },
    };

    apply_chain_and_block_specific_env_changes::<N>(env.as_env_mut(), &block);

    Ok((env, block))
}

/// Configures the environment for the given chain id and memory limit.
pub fn configure_env(
    chain_id: u64,
    memory_limit: u64,
    disable_block_gas_limit: bool,
    enable_tx_gas_limit: bool,
) -> CfgEnv {
    let mut cfg = CfgEnv::default();
    cfg.chain_id = chain_id;
    cfg.memory_limit = memory_limit;
    cfg.limit_contract_code_size = Some(usize::MAX);
    // EIP-3607 rejects transactions from senders with deployed code.
    // If EIP-3607 is enabled it can cause issues during fuzz/invariant tests if the caller
    // is a contract. So we disable the check by default.
    cfg.disable_eip3607 = true;
    cfg.disable_eip3541 = true;
    cfg.disable_block_gas_limit = disable_block_gas_limit;
    cfg.disable_nonce_check = true;
<<<<<<< HEAD
    // For Osaka EIP-7825
    cfg.tx_gas_limit_cap = Some(u64::MAX);
=======
    // By default do not enforce transaction gas limits imposed by Osaka (EIP-7825).
    // Users can opt-in to enable these limits by setting `enable_tx_gas_limit` to true.
    if !enable_tx_gas_limit {
        cfg.tx_gas_limit_cap = Some(u64::MAX);
    }
>>>>>>> e5d659d4
    cfg
}<|MERGE_RESOLUTION|>--- conflicted
+++ resolved
@@ -101,15 +101,10 @@
     cfg.disable_eip3541 = true;
     cfg.disable_block_gas_limit = disable_block_gas_limit;
     cfg.disable_nonce_check = true;
-<<<<<<< HEAD
-    // For Osaka EIP-7825
-    cfg.tx_gas_limit_cap = Some(u64::MAX);
-=======
     // By default do not enforce transaction gas limits imposed by Osaka (EIP-7825).
     // Users can opt-in to enable these limits by setting `enable_tx_gas_limit` to true.
     if !enable_tx_gas_limit {
         cfg.tx_gas_limit_cap = Some(u64::MAX);
     }
->>>>>>> e5d659d4
     cfg
 }