//! Foundry's main executor backend abstraction and implementation.

use crate::{
    AsEnvMut, Env, EnvMut, InspectorExt,
    constants::{CALLER, CHEATCODE_ADDRESS, DEFAULT_CREATE2_DEPLOYER, TEST_CONTRACT_ADDRESS},
    evm::new_evm_with_inspector,
    fork::{CreateFork, ForkId, MultiFork},
    state_snapshot::StateSnapshots,
    utils::{configure_tx_env, configure_tx_req_env, get_blob_base_fee_update_fraction_by_spec_id},
};
use alloy_consensus::Typed2718;
use alloy_evm::Evm;
use alloy_genesis::GenesisAccount;
use alloy_network::{AnyRpcBlock, AnyTxEnvelope, TransactionResponse};
use alloy_primitives::{Address, B256, TxKind, U256, keccak256, uint};
use alloy_rpc_types::{BlockNumberOrTag, Transaction, TransactionRequest};
use eyre::Context;
use foundry_common::{SYSTEM_TRANSACTION_TYPE, is_known_system_sender};
pub use foundry_fork_db::{BlockchainDb, SharedBackend, cache::BlockchainDbMeta};
use revm::{
    Database, DatabaseCommit, JournalEntry,
    bytecode::Bytecode,
    context::JournalInner,
    context_interface::{block::BlobExcessGasAndPrice, result::ResultAndState},
    database::{CacheDB, DatabaseRef},
    inspector::NoOpInspector,
    precompile::{PrecompileSpecId, Precompiles},
    primitives::{HashMap as Map, KECCAK_EMPTY, Log, hardfork::SpecId},
    state::{Account, AccountInfo, EvmState, EvmStorageSlot},
};
use std::{
    collections::{BTreeMap, HashMap, HashSet},
    fmt::Debug,
    time::Instant,
};

mod diagnostic;
pub use diagnostic::RevertDiagnostic;

mod error;
pub use error::{BackendError, BackendResult, DatabaseError, DatabaseResult};

mod cow;
pub use cow::CowBackend;

mod in_memory_db;
pub use in_memory_db::{EmptyDBWrapper, FoundryEvmInMemoryDB, MemDb};

mod snapshot;
pub use snapshot::{BackendStateSnapshot, RevertStateSnapshotAction, StateSnapshot};

// A `revm::Database` that is used in forking mode
type ForkDB = CacheDB<SharedBackend>;

/// Represents a numeric `ForkId` valid only for the existence of the `Backend`.
///
/// The difference between `ForkId` and `LocalForkId` is that `ForkId` tracks pairs of `endpoint +
/// block` which can be reused by multiple tests, whereas the `LocalForkId` is unique within a test
pub type LocalForkId = U256;

/// Represents the index of a fork in the created forks vector
/// This is used for fast lookup
type ForkLookupIndex = usize;

/// All accounts that will have persistent storage across fork swaps.
const DEFAULT_PERSISTENT_ACCOUNTS: [Address; 3] =
    [CHEATCODE_ADDRESS, DEFAULT_CREATE2_DEPLOYER, CALLER];

/// `bytes32("failed")`, as a storage slot key into [`CHEATCODE_ADDRESS`].
///
/// Used by all `forge-std` test contracts and newer `DSTest` test contracts as a global marker for
/// a failed test.
pub const GLOBAL_FAIL_SLOT: U256 =
    uint!(0x6661696c65640000000000000000000000000000000000000000000000000000_U256);

pub type JournaledState = JournalInner<JournalEntry>;

/// An extension trait that allows us to easily extend the `revm::Inspector` capabilities
#[auto_impl::auto_impl(&mut)]
pub trait DatabaseExt: Database<Error = DatabaseError> + DatabaseCommit + Debug {
    /// Creates a new state snapshot at the current point of execution.
    ///
    /// A state snapshot is associated with a new unique id that's created for the snapshot.
    /// State snapshots can be reverted: [DatabaseExt::revert_state], however, depending on the
    /// [RevertStateSnapshotAction], it will keep the snapshot alive or delete it.
    fn snapshot_state(&mut self, journaled_state: &JournaledState, env: &mut EnvMut<'_>) -> U256;

    /// Reverts the snapshot if it exists
    ///
    /// Returns `true` if the snapshot was successfully reverted, `false` if no snapshot for that id
    /// exists.
    ///
    /// **N.B.** While this reverts the state of the evm to the snapshot, it keeps new logs made
    /// since the snapshots was created. This way we can show logs that were emitted between
    /// snapshot and its revert.
    /// This will also revert any changes in the `Env` and replace it with the captured `Env` of
    /// `Self::snapshot_state`.
    ///
    /// Depending on [RevertStateSnapshotAction] it will keep the snapshot alive or delete it.
    fn revert_state(
        &mut self,
        id: U256,
        journaled_state: &JournaledState,
        env: &mut EnvMut<'_>,
        action: RevertStateSnapshotAction,
    ) -> Option<JournaledState>;

    /// Deletes the state snapshot with the given `id`
    ///
    /// Returns `true` if the snapshot was successfully deleted, `false` if no snapshot for that id
    /// exists.
    fn delete_state_snapshot(&mut self, id: U256) -> bool;

    /// Deletes all state snapshots.
    fn delete_state_snapshots(&mut self);

    /// Creates and also selects a new fork
    ///
    /// This is basically `create_fork` + `select_fork`
    fn create_select_fork(
        &mut self,
        fork: CreateFork,
        env: &mut EnvMut<'_>,
        journaled_state: &mut JournaledState,
    ) -> eyre::Result<LocalForkId> {
        let id = self.create_fork(fork)?;
        self.select_fork(id, env, journaled_state)?;
        Ok(id)
    }

    /// Creates and also selects a new fork
    ///
    /// This is basically `create_fork` + `select_fork`
    fn create_select_fork_at_transaction(
        &mut self,
        fork: CreateFork,
        env: &mut EnvMut<'_>,
        journaled_state: &mut JournaledState,
        transaction: B256,
    ) -> eyre::Result<LocalForkId> {
        let id = self.create_fork_at_transaction(fork, transaction)?;
        self.select_fork(id, env, journaled_state)?;
        Ok(id)
    }

    /// Creates a new fork but does _not_ select it
    fn create_fork(&mut self, fork: CreateFork) -> eyre::Result<LocalForkId>;

    /// Creates a new fork but does _not_ select it
    fn create_fork_at_transaction(
        &mut self,
        fork: CreateFork,
        transaction: B256,
    ) -> eyre::Result<LocalForkId>;

    /// Selects the fork's state
    ///
    /// This will also modify the current `Env`.
    ///
    /// **Note**: this does not change the local state, but swaps the remote state
    ///
    /// # Errors
    ///
    /// Returns an error if no fork with the given `id` exists
    fn select_fork(
        &mut self,
        id: LocalForkId,
        env: &mut EnvMut<'_>,
        journaled_state: &mut JournaledState,
    ) -> eyre::Result<()>;

    /// Updates the fork to given block number.
    ///
    /// This will essentially create a new fork at the given block height.
    ///
    /// # Errors
    ///
    /// Returns an error if not matching fork was found.
    fn roll_fork(
        &mut self,
        id: Option<LocalForkId>,
        block_number: u64,
        env: &mut EnvMut<'_>,
        journaled_state: &mut JournaledState,
    ) -> eyre::Result<()>;

    /// Updates the fork to given transaction hash
    ///
    /// This will essentially create a new fork at the block this transaction was mined and replays
    /// all transactions up until the given transaction.
    ///
    /// # Errors
    ///
    /// Returns an error if not matching fork was found.
    fn roll_fork_to_transaction(
        &mut self,
        id: Option<LocalForkId>,
        transaction: B256,
        env: &mut EnvMut<'_>,
        journaled_state: &mut JournaledState,
    ) -> eyre::Result<()>;

    /// Fetches the given transaction for the fork and executes it, committing the state in the DB
    fn transact(
        &mut self,
        id: Option<LocalForkId>,
        transaction: B256,
        env: Env,
        journaled_state: &mut JournaledState,
        inspector: &mut dyn InspectorExt,
    ) -> eyre::Result<()>;

    /// Executes a given TransactionRequest, commits the new state to the DB
    fn transact_from_tx(
        &mut self,
        transaction: &TransactionRequest,
        env: Env,
        journaled_state: &mut JournaledState,
        inspector: &mut dyn InspectorExt,
    ) -> eyre::Result<()>;

    /// Returns the `ForkId` that's currently used in the database, if fork mode is on
    fn active_fork_id(&self) -> Option<LocalForkId>;

    /// Returns the Fork url that's currently used in the database, if fork mode is on
    fn active_fork_url(&self) -> Option<String>;

    /// Whether the database is currently in forked mode.
    fn is_forked_mode(&self) -> bool {
        self.active_fork_id().is_some()
    }

    /// Ensures that an appropriate fork exists
    ///
    /// If `id` contains a requested `Fork` this will ensure it exists.
    /// Otherwise, this returns the currently active fork.
    ///
    /// # Errors
    ///
    /// Returns an error if the given `id` does not match any forks
    ///
    /// Returns an error if no fork exists
    fn ensure_fork(&self, id: Option<LocalForkId>) -> eyre::Result<LocalForkId>;

    /// Ensures that a corresponding `ForkId` exists for the given local `id`
    fn ensure_fork_id(&self, id: LocalForkId) -> eyre::Result<&ForkId>;

    /// Handling multiple accounts/new contracts in a multifork environment can be challenging since
    /// every fork has its own standalone storage section. So this can be a common error to run
    /// into:
    ///
    /// ```solidity
    /// function testCanDeploy() public {
    ///    vm.selectFork(mainnetFork);
    ///    // contract created while on `mainnetFork`
    ///    DummyContract dummy = new DummyContract();
    ///    // this will succeed
    ///    dummy.hello();
    ///
    ///    vm.selectFork(optimismFork);
    ///
    ///    vm.expectRevert();
    ///    // this will revert since `dummy` contract only exists on `mainnetFork`
    ///    dummy.hello();
    /// }
    /// ```
    ///
    /// If this happens (`dummy.hello()`), or more general, a call on an address that's not a
    /// contract, revm will revert without useful context. This call will check in this context if
    /// `address(dummy)` belongs to an existing contract and if not will check all other forks if
    /// the contract is deployed there.
    ///
    /// Returns a more useful error message if that's the case
    fn diagnose_revert(
        &self,
        callee: Address,
        journaled_state: &JournaledState,
    ) -> Option<RevertDiagnostic>;

    /// Loads the account allocs from the given `allocs` map into the passed [JournaledState].
    ///
    /// Returns [Ok] if all accounts were successfully inserted into the journal, [Err] otherwise.
    fn load_allocs(
        &mut self,
        allocs: &BTreeMap<Address, GenesisAccount>,
        journaled_state: &mut JournaledState,
    ) -> Result<(), BackendError>;

    /// Copies bytecode, storage, nonce and balance from the given genesis account to the target
    /// address.
    ///
    /// Returns [Ok] if data was successfully inserted into the journal, [Err] otherwise.
    fn clone_account(
        &mut self,
        source: &GenesisAccount,
        target: &Address,
        journaled_state: &mut JournaledState,
    ) -> Result<(), BackendError>;

    /// Returns true if the given account is currently marked as persistent.
    fn is_persistent(&self, acc: &Address) -> bool;

    /// Revokes persistent status from the given account.
    fn remove_persistent_account(&mut self, account: &Address) -> bool;

    /// Marks the given account as persistent.
    fn add_persistent_account(&mut self, account: Address) -> bool;

    /// Removes persistent status from all given accounts.
    #[auto_impl(keep_default_for(&, &mut, Rc, Arc, Box))]
    fn remove_persistent_accounts(&mut self, accounts: impl IntoIterator<Item = Address>)
    where
        Self: Sized,
    {
        for acc in accounts {
            self.remove_persistent_account(&acc);
        }
    }

    /// Extends the persistent accounts with the accounts the iterator yields.
    #[auto_impl(keep_default_for(&, &mut, Rc, Arc, Box))]
    fn extend_persistent_accounts(&mut self, accounts: impl IntoIterator<Item = Address>)
    where
        Self: Sized,
    {
        for acc in accounts {
            self.add_persistent_account(acc);
        }
    }

    /// Grants cheatcode access for the given `account`
    ///
    /// Returns true if the `account` already has access
    fn allow_cheatcode_access(&mut self, account: Address) -> bool;

    /// Revokes cheatcode access for the given account
    ///
    /// Returns true if the `account` was previously allowed cheatcode access
    fn revoke_cheatcode_access(&mut self, account: &Address) -> bool;

    /// Returns `true` if the given account is allowed to execute cheatcodes
    fn has_cheatcode_access(&self, account: &Address) -> bool;

    /// Ensures that `account` is allowed to execute cheatcodes
    ///
    /// Returns an error if [`Self::has_cheatcode_access`] returns `false`
    fn ensure_cheatcode_access(&self, account: &Address) -> Result<(), BackendError> {
        if !self.has_cheatcode_access(account) {
            return Err(BackendError::NoCheats(*account));
        }
        Ok(())
    }

    /// Same as [`Self::ensure_cheatcode_access()`] but only enforces it if the backend is currently
    /// in forking mode
    fn ensure_cheatcode_access_forking_mode(&self, account: &Address) -> Result<(), BackendError> {
        if self.is_forked_mode() {
            return self.ensure_cheatcode_access(account);
        }
        Ok(())
    }

    /// Set the blockhash for a given block number.
    ///
    /// # Arguments
    ///
    /// * `number` - The block number to set the blockhash for
    /// * `hash` - The blockhash to set
    ///
    /// # Note
    ///
    /// This function mimics the EVM limits of the `blockhash` operation:
    /// - It sets the blockhash for blocks where `block.number - 256 <= number < block.number`
    /// - Setting a blockhash for the current block (number == block.number) has no effect
    /// - Setting a blockhash for future blocks (number > block.number) has no effect
    /// - Setting a blockhash for blocks older than `block.number - 256` has no effect
    fn set_blockhash(&mut self, block_number: U256, block_hash: B256);
}

struct _ObjectSafe(dyn DatabaseExt);

/// Provides the underlying `revm::Database` implementation.
///
/// A `Backend` can be initialised in two forms:
///
/// # 1. Empty in-memory Database
/// This is the default variant: an empty `revm::Database`
///
/// # 2. Forked Database
/// A `revm::Database` that forks off a remote client
///
///
/// In addition to that we support forking manually on the fly.
/// Additional forks can be created. Each unique fork is identified by its unique `ForkId`. We treat
/// forks as unique if they have the same `(endpoint, block number)` pair.
///
/// When it comes to testing, it's intended that each contract will use its own `Backend`
/// (`Backend::clone`). This way each contract uses its own encapsulated evm state. For in-memory
/// testing, the database is just an owned `revm::InMemoryDB`.
///
/// Each `Fork`, identified by a unique id, uses completely separate storage, write operations are
/// performed only in the fork's own database, `ForkDB`.
///
/// A `ForkDB` consists of 2 halves:
///   - everything fetched from the remote is readonly
///   - all local changes (instructed by the contract) are written to the backend's `db` and don't
///     alter the state of the remote client.
///
/// # Fork swapping
///
/// Multiple "forks" can be created `Backend::create_fork()`, however only 1 can be used by the
/// `db`. However, their state can be hot-swapped by swapping the read half of `db` from one fork to
/// another.
/// When swapping forks (`Backend::select_fork()`) we also update the current `Env` of the `EVM`
/// accordingly, so that all `block.*` config values match
///
/// When another for is selected [`DatabaseExt::select_fork()`] the entire storage, including
/// `JournaledState` is swapped, but the storage of the caller's and the test contract account is
/// _always_ cloned. This way a fork has entirely separate storage but data can still be shared
/// across fork boundaries via stack and contract variables.
///
/// # Snapshotting
///
/// A snapshot of the current overall state can be taken at any point in time. A snapshot is
/// identified by a unique id that's returned when a snapshot is created. A snapshot can only be
/// reverted _once_. After a successful revert, the same snapshot id cannot be used again. Reverting
/// a snapshot replaces the current active state with the snapshot state, the snapshot is deleted
/// afterwards, as well as any snapshots taken after the reverted snapshot, (e.g.: reverting to id
/// 0x1 will delete snapshots with ids 0x1, 0x2, etc.)
///
/// **Note:** State snapshots work across fork-swaps, e.g. if fork `A` is currently active, then a
/// snapshot is created before fork `B` is selected, then fork `A` will be the active fork again
/// after reverting the snapshot.
#[derive(Clone, Debug)]
#[must_use]
pub struct Backend {
    /// The access point for managing forks
    forks: MultiFork,
    // The default in memory db
    mem_db: FoundryEvmInMemoryDB,
    /// The journaled_state to use to initialize new forks with
    ///
    /// The way [`JournaledState`] works is, that it holds the "hot" accounts loaded from the
    /// underlying `Database` that feeds the Account and State data to the journaled_state so it
    /// can apply changes to the state while the EVM executes.
    ///
    /// In a way the `JournaledState` is something like a cache that
    /// 1. check if account is already loaded (hot)
    /// 2. if not load from the `Database` (this will then retrieve the account via RPC in forking
    ///    mode)
    ///
    /// To properly initialize we store the `JournaledState` before the first fork is selected
    /// ([`DatabaseExt::select_fork`]).
    ///
    /// This will be an empty `JournaledState`, which will be populated with persistent accounts,
    /// See [`Self::update_fork_db()`].
    fork_init_journaled_state: JournaledState,
    /// The currently active fork database
    ///
    /// If this is set, then the Backend is currently in forking mode
    active_fork_ids: Option<(LocalForkId, ForkLookupIndex)>,
    /// holds additional Backend data
    inner: BackendInner,
}

impl Backend {
    /// Creates a new Backend with a spawned multi fork thread.
    ///
    /// If `fork` is `Some` this will use a `fork` database, otherwise with an in-memory
    /// database.
    pub fn spawn(fork: Option<CreateFork>) -> eyre::Result<Self> {
        Self::new(MultiFork::spawn(), fork)
    }

    /// Creates a new instance of `Backend`
    ///
    /// If `fork` is `Some` this will use a `fork` database, otherwise with an in-memory
    /// database.
    ///
    /// Prefer using [`spawn`](Self::spawn) instead.
    pub fn new(forks: MultiFork, fork: Option<CreateFork>) -> eyre::Result<Self> {
        trace!(target: "backend", forking_mode=?fork.is_some(), "creating executor backend");
        // Note: this will take of registering the `fork`
        let inner = BackendInner {
            persistent_accounts: HashSet::from(DEFAULT_PERSISTENT_ACCOUNTS),
            ..Default::default()
        };

        let mut backend = Self {
            forks,
            mem_db: CacheDB::new(Default::default()),
            fork_init_journaled_state: inner.new_journaled_state(),
            active_fork_ids: None,
            inner,
        };

        if let Some(fork) = fork {
            let (fork_id, fork, _) = backend.forks.create_fork(fork)?;
            let fork_db = ForkDB::new(fork);
            let fork_ids = backend.inner.insert_new_fork(
                fork_id.clone(),
                fork_db,
                backend.inner.new_journaled_state(),
            );
            backend.inner.launched_with_fork = Some((fork_id, fork_ids.0, fork_ids.1));
            backend.active_fork_ids = Some(fork_ids);
        }

        trace!(target: "backend", forking_mode=? backend.active_fork_ids.is_some(), "created executor backend");

        Ok(backend)
    }

    /// Creates a new instance of `Backend` with fork added to the fork database and sets the fork
    /// as active
    pub(crate) fn new_with_fork(
        id: &ForkId,
        fork: Fork,
        journaled_state: JournaledState,
    ) -> eyre::Result<Self> {
        let mut backend = Self::spawn(None)?;
        let fork_ids = backend.inner.insert_new_fork(id.clone(), fork.db, journaled_state);
        backend.inner.launched_with_fork = Some((id.clone(), fork_ids.0, fork_ids.1));
        backend.active_fork_ids = Some(fork_ids);
        Ok(backend)
    }

    /// Creates a new instance with a `BackendDatabase::InMemory` cache layer for the `CacheDB`
    pub fn clone_empty(&self) -> Self {
        Self {
            forks: self.forks.clone(),
            mem_db: CacheDB::new(Default::default()),
            fork_init_journaled_state: self.inner.new_journaled_state(),
            active_fork_ids: None,
            inner: Default::default(),
        }
    }

    pub fn insert_account_info(&mut self, address: Address, account: AccountInfo) {
        if let Some(db) = self.active_fork_db_mut() {
            db.insert_account_info(address, account)
        } else {
            self.mem_db.insert_account_info(address, account)
        }
    }

    /// Inserts a value on an account's storage without overriding account info
    pub fn insert_account_storage(
        &mut self,
        address: Address,
        slot: U256,
        value: U256,
    ) -> Result<(), DatabaseError> {
        if let Some(db) = self.active_fork_db_mut() {
            db.insert_account_storage(address, slot, value)
        } else {
            self.mem_db.insert_account_storage(address, slot, value)
        }
    }

    /// Completely replace an account's storage without overriding account info.
    ///
    /// When forking, this causes the backend to assume a `0` value for all
    /// unset storage slots instead of trying to fetch it.
    pub fn replace_account_storage(
        &mut self,
        address: Address,
        storage: Map<U256, U256>,
    ) -> Result<(), DatabaseError> {
        if let Some(db) = self.active_fork_db_mut() {
            db.replace_account_storage(address, storage)
        } else {
            self.mem_db.replace_account_storage(address, storage)
        }
    }

    /// Returns all snapshots created in this backend
    pub fn state_snapshots(
        &self,
    ) -> &StateSnapshots<BackendStateSnapshot<BackendDatabaseSnapshot>> {
        &self.inner.state_snapshots
    }

    /// Sets the address of the `DSTest` contract that is being executed
    ///
    /// This will also mark the caller as persistent and remove the persistent status from the
    /// previous test contract address
    ///
    /// This will also grant cheatcode access to the test account
    pub fn set_test_contract(&mut self, acc: Address) -> &mut Self {
        trace!(?acc, "setting test account");
        self.add_persistent_account(acc);
        self.allow_cheatcode_access(acc);
        self
    }

    /// Sets the caller address
    pub fn set_caller(&mut self, acc: Address) -> &mut Self {
        trace!(?acc, "setting caller account");
        self.inner.caller = Some(acc);
        self.allow_cheatcode_access(acc);
        self
    }

    /// Sets the current spec id
    pub fn set_spec_id(&mut self, spec_id: SpecId) -> &mut Self {
        trace!(?spec_id, "setting spec ID");
        self.inner.spec_id = spec_id;
        self
    }

    /// Returns the set caller address
    pub fn caller_address(&self) -> Option<Address> {
        self.inner.caller
    }

    /// Failures occurred in state snapshots are tracked when the state snapshot is reverted.
    ///
    /// If an error occurs in a restored state snapshot, the test is considered failed.
    ///
    /// This returns whether there was a reverted state snapshot that recorded an error.
    pub fn has_state_snapshot_failure(&self) -> bool {
        self.inner.has_state_snapshot_failure
    }

    /// Sets the state snapshot failure flag.
    pub fn set_state_snapshot_failure(&mut self, has_state_snapshot_failure: bool) {
        self.inner.has_state_snapshot_failure = has_state_snapshot_failure
    }

    /// When creating or switching forks, we update the AccountInfo of the contract
    pub(crate) fn update_fork_db(
        &self,
        active_journaled_state: &mut JournaledState,
        target_fork: &mut Fork,
    ) {
        self.update_fork_db_contracts(
            self.inner.persistent_accounts.iter().copied(),
            active_journaled_state,
            target_fork,
        )
    }

    /// Merges the state of all `accounts` from the currently active db into the given `fork`
    pub(crate) fn update_fork_db_contracts(
        &self,
        accounts: impl IntoIterator<Item = Address>,
        active_journaled_state: &mut JournaledState,
        target_fork: &mut Fork,
    ) {
        if let Some(db) = self.active_fork_db() {
            merge_account_data(accounts, db, active_journaled_state, target_fork)
        } else {
            merge_account_data(accounts, &self.mem_db, active_journaled_state, target_fork)
        }
    }

    /// Returns the memory db used if not in forking mode
    pub fn mem_db(&self) -> &FoundryEvmInMemoryDB {
        &self.mem_db
    }

    /// Returns true if the `id` is currently active
    pub fn is_active_fork(&self, id: LocalForkId) -> bool {
        self.active_fork_ids.map(|(i, _)| i == id).unwrap_or_default()
    }

    /// Returns `true` if the `Backend` is currently in forking mode
    pub fn is_in_forking_mode(&self) -> bool {
        self.active_fork().is_some()
    }

    /// Returns the currently active `Fork`, if any
    pub fn active_fork(&self) -> Option<&Fork> {
        self.active_fork_ids.map(|(_, idx)| self.inner.get_fork(idx))
    }

    /// Returns the currently active `Fork`, if any
    pub fn active_fork_mut(&mut self) -> Option<&mut Fork> {
        self.active_fork_ids.map(|(_, idx)| self.inner.get_fork_mut(idx))
    }

    /// Returns the currently active `ForkDB`, if any
    pub fn active_fork_db(&self) -> Option<&ForkDB> {
        self.active_fork().map(|f| &f.db)
    }

    /// Returns the currently active `ForkDB`, if any
    pub fn active_fork_db_mut(&mut self) -> Option<&mut ForkDB> {
        self.active_fork_mut().map(|f| &mut f.db)
    }

    /// Returns the current database implementation as a `&dyn` value.
    #[inline(always)]
    pub fn db(&self) -> &dyn Database<Error = DatabaseError> {
        match self.active_fork_db() {
            Some(fork_db) => fork_db,
            None => &self.mem_db,
        }
    }

    /// Returns the current database implementation as a `&mut dyn` value.
    #[inline(always)]
    pub fn db_mut(&mut self) -> &mut dyn Database<Error = DatabaseError> {
        match self.active_fork_ids.map(|(_, idx)| &mut self.inner.get_fork_mut(idx).db) {
            Some(fork_db) => fork_db,
            None => &mut self.mem_db,
        }
    }

    /// Creates a snapshot of the currently active database
    pub(crate) fn create_db_snapshot(&self) -> BackendDatabaseSnapshot {
        if let Some((id, idx)) = self.active_fork_ids {
            let fork = self.inner.get_fork(idx).clone();
            let fork_id = self.inner.ensure_fork_id(id).cloned().expect("Exists; qed");
            BackendDatabaseSnapshot::Forked(id, fork_id, idx, Box::new(fork))
        } else {
            BackendDatabaseSnapshot::InMemory(self.mem_db.clone())
        }
    }

    /// Since each `Fork` tracks logs separately, we need to merge them to get _all_ of them
    pub fn merged_logs(&self, mut logs: Vec<Log>) -> Vec<Log> {
        if let Some((_, active)) = self.active_fork_ids {
            let mut all_logs = Vec::with_capacity(logs.len());

            self.inner
                .forks
                .iter()
                .enumerate()
                .filter_map(|(idx, f)| f.as_ref().map(|f| (idx, f)))
                .for_each(|(idx, f)| {
                    if idx == active {
                        all_logs.append(&mut logs);
                    } else {
                        all_logs.extend(f.journaled_state.logs.clone())
                    }
                });
            return all_logs;
        }

        logs
    }

    /// Initializes settings we need to keep track of.
    ///
    /// We need to track these mainly to prevent issues when switching between different evms
    pub(crate) fn initialize(&mut self, env: &Env) {
        self.set_caller(env.tx.caller);
        self.set_spec_id(env.evm_env.cfg_env.spec);

        let test_contract = match env.tx.kind {
            TxKind::Call(to) => to,
            TxKind::Create => {
                let nonce = self
                    .basic_ref(env.tx.caller)
                    .map(|b| b.unwrap_or_default().nonce)
                    .unwrap_or_default();
                env.tx.caller.create(nonce)
            }
        };
        self.set_test_contract(test_contract);
    }

    /// Executes the configured test call of the `env` without committing state changes.
    ///
    /// Note: in case there are any cheatcodes executed that modify the environment, this will
    /// update the given `env` with the new values.
    #[instrument(name = "inspect", level = "debug", skip_all)]
    pub fn inspect<I: InspectorExt>(
        &mut self,
        env: &mut Env,
        inspector: I,
    ) -> eyre::Result<ResultAndState> {
        self.initialize(env);
        let mut evm = crate::evm::new_evm_with_inspector(self, env.to_owned(), inspector);

        let res = evm.transact(env.tx.clone()).wrap_err("EVM error")?;

        *env = evm.as_env_mut().to_owned();

        Ok(res)
    }

    /// Returns true if the address is a precompile
    pub fn is_existing_precompile(&self, addr: &Address) -> bool {
        self.inner.precompiles().contains(addr)
    }

    /// Sets the initial journaled state to use when initializing forks
    #[inline]
    fn set_init_journaled_state(&mut self, journaled_state: JournaledState) {
        trace!("recording fork init journaled_state");
        self.fork_init_journaled_state = journaled_state;
    }

    /// Cleans up already loaded accounts that would be initialized without the correct data from
    /// the fork.
    ///
    /// It can happen that an account is loaded before the first fork is selected, like
    /// `getNonce(addr)`, which will load an empty account by default.
    ///
    /// This account data then would not match the account data of a fork if it exists.
    /// So when the first fork is initialized we replace these accounts with the actual account as
    /// it exists on the fork.
    fn prepare_init_journal_state(&mut self) -> Result<(), BackendError> {
        let loaded_accounts = self
            .fork_init_journaled_state
            .state
            .iter()
            .filter(|(addr, _)| !self.is_existing_precompile(addr) && !self.is_persistent(addr))
            .map(|(addr, _)| addr)
            .copied()
            .collect::<Vec<_>>();

        for fork in self.inner.forks_iter_mut() {
            let mut journaled_state = self.fork_init_journaled_state.clone();
            for loaded_account in loaded_accounts.iter().copied() {
                trace!(?loaded_account, "replacing account on init");
                let init_account =
                    journaled_state.state.get_mut(&loaded_account).expect("exists; qed");

                // here's an edge case where we need to check if this account has been created, in
                // which case we don't need to replace it with the account from the fork because the
                // created account takes precedence: for example contract creation in setups
                if init_account.is_created() {
                    trace!(?loaded_account, "skipping created account");
                    continue;
                }

                // otherwise we need to replace the account's info with the one from the fork's
                // database
                let fork_account = Database::basic(&mut fork.db, loaded_account)?
                    .ok_or(BackendError::MissingAccount(loaded_account))?;
                init_account.info = fork_account;
            }
            fork.journaled_state = journaled_state;
        }
        Ok(())
    }

    /// Returns the block numbers required for replaying a transaction
    fn get_block_number_and_block_for_transaction(
        &self,
        id: LocalForkId,
        transaction: B256,
    ) -> eyre::Result<(u64, AnyRpcBlock)> {
        let fork = self.inner.get_fork_by_id(id)?;
        let tx = fork.db.db.get_transaction(transaction)?;

        // get the block number we need to fork
        if let Some(tx_block) = tx.block_number {
            let block = fork.db.db.get_full_block(tx_block)?;

            // we need to subtract 1 here because we want the state before the transaction
            // was mined
            let fork_block = tx_block - 1;
            Ok((fork_block, block))
        } else {
            let block = fork.db.db.get_full_block(BlockNumberOrTag::Latest)?;

            let number = block.header.number;

            Ok((number, block))
        }
    }

    /// Replays all the transactions at the forks current block that were mined before the `tx`
    ///
    /// Returns the _unmined_ transaction that corresponds to the given `tx_hash`
    pub fn replay_until(
        &mut self,
        id: LocalForkId,
        mut env: Env,
        tx_hash: B256,
        journaled_state: &mut JournaledState,
    ) -> eyre::Result<Option<Transaction<AnyTxEnvelope>>> {
        trace!(?id, ?tx_hash, "replay until transaction");

        let persistent_accounts = self.inner.persistent_accounts.clone();
        let fork_id = self.ensure_fork_id(id)?.clone();

        let fork = self.inner.get_fork_by_id_mut(id)?;
        let full_block =
            fork.db.db.get_full_block(env.evm_env.block_env.number.saturating_to::<u64>())?;

        for tx in full_block.inner.transactions.txns() {
            // System transactions such as on L2s don't contain any pricing info so we skip them
            // otherwise this would cause reverts
            if is_known_system_sender(tx.inner().inner.signer())
                || tx.ty() == SYSTEM_TRANSACTION_TYPE
            {
                trace!(tx=?tx.tx_hash(), "skipping system transaction");
                continue;
            }

            if tx.tx_hash() == tx_hash {
                // found the target transaction
                return Ok(Some(tx.inner.clone()));
            }
            trace!(tx=?tx.tx_hash(), "committing transaction");

            commit_transaction(
                &tx.inner,
                &mut env.as_env_mut(),
                journaled_state,
                fork,
                &fork_id,
                &persistent_accounts,
                &mut NoOpInspector,
            )?;
        }

        Ok(None)
    }
}

impl DatabaseExt for Backend {
    fn snapshot_state(&mut self, journaled_state: &JournaledState, env: &mut EnvMut<'_>) -> U256 {
        trace!("create snapshot");
        let id = self.inner.state_snapshots.insert(BackendStateSnapshot::new(
            self.create_db_snapshot(),
            journaled_state.clone(),
            env.to_owned(),
        ));
        trace!(target: "backend", "Created new snapshot {}", id);
        id
    }

    fn revert_state(
        &mut self,
        id: U256,
        current_state: &JournaledState,
        current: &mut EnvMut<'_>,
        action: RevertStateSnapshotAction,
    ) -> Option<JournaledState> {
        trace!(?id, "revert snapshot");
        if let Some(mut snapshot) = self.inner.state_snapshots.remove_at(id) {
            // Re-insert snapshot to persist it
            if action.is_keep() {
                self.inner.state_snapshots.insert_at(snapshot.clone(), id);
            }

            // https://github.com/foundry-rs/foundry/issues/3055
            // Check if an error occurred either during or before the snapshot.
            // DSTest contracts don't have snapshot functionality, so this slot is enough to check
            // for failure here.
            if let Some(account) = current_state.state.get(&CHEATCODE_ADDRESS)
                && let Some(slot) = account.storage.get(&GLOBAL_FAIL_SLOT)
                && !slot.present_value.is_zero()
            {
                self.set_state_snapshot_failure(true);
            }

            // merge additional logs
            snapshot.merge(current_state);
            let BackendStateSnapshot { db, mut journaled_state, env } = snapshot;
            match db {
                BackendDatabaseSnapshot::InMemory(mem_db) => {
                    self.mem_db = mem_db;
                }
                BackendDatabaseSnapshot::Forked(id, fork_id, idx, mut fork) => {
                    // there might be the case where the snapshot was created during `setUp` with
                    // another caller, so we need to ensure the caller account is present in the
                    // journaled state and database
                    let caller = current.tx.caller;
                    journaled_state.state.entry(caller).or_insert_with(|| {
                        let caller_account = current_state
                            .state
                            .get(&caller)
                            .map(|acc| acc.info.clone())
                            .unwrap_or_default();

                        if !fork.db.cache.accounts.contains_key(&caller) {
                            // update the caller account which is required by the evm
                            fork.db.insert_account_info(caller, caller_account.clone());
                        }
                        caller_account.into()
                    });
                    self.inner.revert_state_snapshot(id, fork_id, idx, *fork);
                    self.active_fork_ids = Some((id, idx))
                }
            }

            update_current_env_with_fork_env(&mut current.as_env_mut(), env);
            trace!(target: "backend", "Reverted snapshot {}", id);

            Some(journaled_state)
        } else {
            warn!(target: "backend", "No snapshot to revert for {}", id);
            None
        }
    }

    fn delete_state_snapshot(&mut self, id: U256) -> bool {
        self.inner.state_snapshots.remove_at(id).is_some()
    }

    fn delete_state_snapshots(&mut self) {
        self.inner.state_snapshots.clear()
    }

    fn create_fork(&mut self, create_fork: CreateFork) -> eyre::Result<LocalForkId> {
        trace!("create fork");
        let (fork_id, fork, _) = self.forks.create_fork(create_fork)?;

        let fork_db = ForkDB::new(fork);
        let (id, _) =
            self.inner.insert_new_fork(fork_id, fork_db, self.fork_init_journaled_state.clone());
        Ok(id)
    }

    fn create_fork_at_transaction(
        &mut self,
        fork: CreateFork,
        transaction: B256,
    ) -> eyre::Result<LocalForkId> {
        trace!(?transaction, "create fork at transaction");
        let id = self.create_fork(fork)?;
        let fork_id = self.ensure_fork_id(id).cloned()?;
        let mut env = self
            .forks
            .get_env(fork_id)?
            .ok_or_else(|| eyre::eyre!("Requested fork `{}` does not exit", id))?;

        // we still need to roll to the transaction, but we only need an empty dummy state since we
        // don't need to update the active journaled state yet
        self.roll_fork_to_transaction(
            Some(id),
            transaction,
            &mut env.as_env_mut(),
            &mut self.inner.new_journaled_state(),
        )?;

        Ok(id)
    }

    /// Select an existing fork by id.
    /// When switching forks we copy the shared state
    fn select_fork(
        &mut self,
        id: LocalForkId,
        env: &mut EnvMut<'_>,
        active_journaled_state: &mut JournaledState,
    ) -> eyre::Result<()> {
        trace!(?id, "select fork");
        if self.is_active_fork(id) {
            // nothing to do
            return Ok(());
        }

        // Update block number and timestamp of active fork (if any) with current env values,
        // in order to preserve values changed by using `roll` and `warp` cheatcodes.
        if let Some(active_fork_id) = self.active_fork_id() {
            self.forks.update_block(
                self.ensure_fork_id(active_fork_id).cloned()?,
                env.block.number,
                env.block.timestamp,
            )?;
        }

        let fork_id = self.ensure_fork_id(id).cloned()?;
        let idx = self.inner.ensure_fork_index(&fork_id)?;
        let fork_env = self
            .forks
            .get_env(fork_id)?
            .ok_or_else(|| eyre::eyre!("Requested fork `{}` does not exit", id))?;

        // If we're currently in forking mode we need to update the journaled_state to this point,
        // this ensures the changes performed while the fork was active are recorded
        if let Some(active) = self.active_fork_mut() {
            active.journaled_state = active_journaled_state.clone();

            let caller = env.tx.caller;
            let caller_account = active.journaled_state.state.get(&env.tx.caller).cloned();
            let target_fork = self.inner.get_fork_mut(idx);

            // depth 0 will be the default value when the fork was created
            if target_fork.journaled_state.depth == 0 {
                // Initialize caller with its fork info
                if let Some(mut acc) = caller_account {
                    let fork_account = Database::basic(&mut target_fork.db, caller)?
                        .ok_or(BackendError::MissingAccount(caller))?;

                    acc.info = fork_account;
                    target_fork.journaled_state.state.insert(caller, acc);
                }
            }
        } else {
            // this is the first time a fork is selected. This means up to this point all changes
            // are made in a single `JournaledState`, for example after a `setup` that only created
            // different forks. Since the `JournaledState` is valid for all forks until the
            // first fork is selected, we need to update it for all forks and use it as init state
            // for all future forks

            self.set_init_journaled_state(active_journaled_state.clone());
            self.prepare_init_journal_state()?;

            // Make sure that the next created fork has a depth of 0.
            self.fork_init_journaled_state.depth = 0;
        }

        {
            // update the shared state and track
            let mut fork = self.inner.take_fork(idx);

            // Make sure all persistent accounts on the newly selected fork reflect same state as
            // the active db / previous fork.
            // This can get out of sync when multiple forks are created on test `setUp`, then a
            // fork is selected and persistent contract is changed. If first action in test is to
            // select a different fork, then the persistent contract state won't reflect changes
            // done in `setUp` for the other fork.
            // See <https://github.com/foundry-rs/foundry/issues/10296> and <https://github.com/foundry-rs/foundry/issues/10552>.
            let persistent_accounts = self.inner.persistent_accounts.clone();
            if let Some(db) = self.active_fork_db_mut() {
                for addr in persistent_accounts {
                    let Ok(db_account) = db.load_account(addr) else { continue };

                    let Some(fork_account) = fork.journaled_state.state.get_mut(&addr) else {
                        continue;
                    };

                    for (key, val) in &db_account.storage {
                        if let Some(fork_storage) = fork_account.storage.get_mut(key) {
                            fork_storage.present_value = *val;
                        }
                    }
                }
            }

            // since all forks handle their state separately, the depth can drift
            // this is a handover where the target fork starts at the same depth where it was
            // selected. This ensures that there are no gaps in depth which would
            // otherwise cause issues with the tracer
            fork.journaled_state.depth = active_journaled_state.depth;
            // Set proper journal of state changes into the fork.
            fork.journaled_state.journal = active_journaled_state.journal.clone();

            // another edge case where a fork is created and selected during setup with not
            // necessarily the same caller as for the test, however we must always
            // ensure that fork's state contains the current sender
            let caller = env.tx.caller;
            fork.journaled_state.state.entry(caller).or_insert_with(|| {
                let caller_account = active_journaled_state
                    .state
                    .get(&env.tx.caller)
                    .map(|acc| acc.info.clone())
                    .unwrap_or_default();

                if !fork.db.cache.accounts.contains_key(&caller) {
                    // update the caller account which is required by the evm
                    fork.db.insert_account_info(caller, caller_account.clone());
                }
                caller_account.into()
            });

            self.update_fork_db(active_journaled_state, &mut fork);

            // insert the fork back
            self.inner.set_fork(idx, fork);
        }

        self.active_fork_ids = Some((id, idx));
        // Update current environment with environment of newly selected fork.
        update_current_env_with_fork_env(env, fork_env);

        Ok(())
    }

    /// This is effectively the same as [`Self::create_select_fork()`] but updating an existing
    /// [ForkId] that is mapped to the [LocalForkId]
    fn roll_fork(
        &mut self,
        id: Option<LocalForkId>,
        block_number: u64,
        env: &mut EnvMut<'_>,
        journaled_state: &mut JournaledState,
    ) -> eyre::Result<()> {
        trace!(?id, ?block_number, "roll fork");
        let id = self.ensure_fork(id)?;
        let (fork_id, backend, fork_env) =
            self.forks.roll_fork(self.inner.ensure_fork_id(id).cloned()?, block_number)?;
        // this will update the local mapping
        self.inner.roll_fork(id, fork_id, backend)?;

        if let Some((active_id, active_idx)) = self.active_fork_ids {
            // the currently active fork is the targeted fork of this call
            if active_id == id {
                // need to update the block's env settings right away, which is otherwise set when
                // forks are selected `select_fork`
                update_current_env_with_fork_env(env, fork_env);

                // we also need to update the journaled_state right away, this has essentially the
                // same effect as selecting (`select_fork`) by discarding
                // non-persistent storage from the journaled_state. This which will
                // reset cached state from the previous block
                let mut persistent_addrs = self.inner.persistent_accounts.clone();
                // we also want to copy the caller state here
                persistent_addrs.extend(self.caller_address());

                let active = self.inner.get_fork_mut(active_idx);
                active.journaled_state = self.fork_init_journaled_state.clone();
                active.journaled_state.depth = journaled_state.depth;
<<<<<<< HEAD
                // Set proper journal of state changes into the fork.
                active.journaled_state.journal = journaled_state.journal.clone();
=======

>>>>>>> c4245d66
                for addr in persistent_addrs {
                    merge_journaled_state_data(addr, journaled_state, &mut active.journaled_state);
                }

                // Ensure all previously loaded accounts are present in the journaled state to
                // prevent issues in the new journalstate, e.g. assumptions that accounts are loaded
                // if the account is not touched, we reload it, if it's touched we clone it.
                //
                // Special case for accounts that are not created: we don't merge their state but
                // load it in order to reflect their state at the new block (they should explicitly
                // be marked as persistent if it is desired to keep state between fork rolls).
                for (addr, acc) in &journaled_state.state {
                    if acc.is_created() {
                        if acc.is_touched() {
                            merge_journaled_state_data(
                                *addr,
                                journaled_state,
                                &mut active.journaled_state,
                            );
                        }
                    } else {
                        let _ = active.journaled_state.load_account(&mut active.db, *addr);
                    }
                }

                *journaled_state = active.journaled_state.clone();
            }
        }
        Ok(())
    }

    fn roll_fork_to_transaction(
        &mut self,
        id: Option<LocalForkId>,
        transaction: B256,
        env: &mut EnvMut<'_>,
        journaled_state: &mut JournaledState,
    ) -> eyre::Result<()> {
        trace!(?id, ?transaction, "roll fork to transaction");
        let id = self.ensure_fork(id)?;

        let (fork_block, block) =
            self.get_block_number_and_block_for_transaction(id, transaction)?;

        // roll the fork to the transaction's parent block or latest if it's pending, because we
        // need to fork off the parent block's state for tx level forking and then replay the txs
        // before the tx in that block to get the state at the tx
        self.roll_fork(Some(id), fork_block, env, journaled_state)?;

        // we need to update the env to the block
        update_env_block(env, &block);

        // after we forked at the fork block we need to properly update the block env to the block
        // env of the tx's block
        let _ =
            self.forks.update_block_env(self.inner.ensure_fork_id(id).cloned()?, env.block.clone());

        let env = env.to_owned();

        // replay all transactions that came before
        self.replay_until(id, env, transaction, journaled_state)?;

        Ok(())
    }

    fn transact(
        &mut self,
        maybe_id: Option<LocalForkId>,
        transaction: B256,
        mut env: Env,
        journaled_state: &mut JournaledState,
        inspector: &mut dyn InspectorExt,
    ) -> eyre::Result<()> {
        trace!(?maybe_id, ?transaction, "execute transaction");
        let persistent_accounts = self.inner.persistent_accounts.clone();
        let id = self.ensure_fork(maybe_id)?;
        let fork_id = self.ensure_fork_id(id).cloned()?;

        let tx = {
            let fork = self.inner.get_fork_by_id_mut(id)?;
            fork.db.db.get_transaction(transaction)?
        };

        // This is a bit ambiguous because the user wants to transact an arbitrary transaction in
        // the current context, but we're assuming the user wants to transact the transaction as it
        // was mined. Usually this is used in a combination of a fork at the transaction's parent
        // transaction in the block and then the transaction is transacted:
        // <https://github.com/foundry-rs/foundry/issues/6538>
        // So we modify the env to match the transaction's block.
        let (_fork_block, block) =
            self.get_block_number_and_block_for_transaction(id, transaction)?;
        update_env_block(&mut env.as_env_mut(), &block);

        let fork = self.inner.get_fork_by_id_mut(id)?;
        commit_transaction(
            &tx.inner,
            &mut env.as_env_mut(),
            journaled_state,
            fork,
            &fork_id,
            &persistent_accounts,
            inspector,
        )
    }

    fn transact_from_tx(
        &mut self,
        tx: &TransactionRequest,
        mut env: Env,
        journaled_state: &mut JournaledState,
        inspector: &mut dyn InspectorExt,
    ) -> eyre::Result<()> {
        trace!(?tx, "execute signed transaction");

        self.commit(journaled_state.state.clone());

        let res = {
            configure_tx_req_env(&mut env.as_env_mut(), tx, None)?;

            let mut db = self.clone();
            let mut evm = new_evm_with_inspector(&mut db, env.to_owned(), inspector);
            evm.journaled_state.depth = journaled_state.depth + 1;
            evm.transact(env.tx)?
        };

        self.commit(res.state);
        update_state(&mut journaled_state.state, self, None)?;

        Ok(())
    }

    fn active_fork_id(&self) -> Option<LocalForkId> {
        self.active_fork_ids.map(|(id, _)| id)
    }

    fn active_fork_url(&self) -> Option<String> {
        let fork = self.inner.issued_local_fork_ids.get(&self.active_fork_id()?)?;
        self.forks.get_fork_url(fork.clone()).ok()?
    }

    fn ensure_fork(&self, id: Option<LocalForkId>) -> eyre::Result<LocalForkId> {
        if let Some(id) = id {
            if self.inner.issued_local_fork_ids.contains_key(&id) {
                return Ok(id);
            }
            eyre::bail!("Requested fork `{}` does not exit", id)
        }
        if let Some(id) = self.active_fork_id() { Ok(id) } else { eyre::bail!("No fork active") }
    }

    fn ensure_fork_id(&self, id: LocalForkId) -> eyre::Result<&ForkId> {
        self.inner.ensure_fork_id(id)
    }

    fn diagnose_revert(
        &self,
        callee: Address,
        journaled_state: &JournaledState,
    ) -> Option<RevertDiagnostic> {
        let active_id = self.active_fork_id()?;
        let active_fork = self.active_fork()?;

        if self.inner.forks.len() == 1 {
            // we only want to provide additional diagnostics here when in multifork mode with > 1
            // forks
            return None;
        }

        if !active_fork.is_contract(callee) && !is_contract_in_state(journaled_state, callee) {
            // no contract for `callee` available on current fork, check if available on other forks
            let mut available_on = Vec::new();
            for (id, fork) in self.inner.forks_iter().filter(|(id, _)| *id != active_id) {
                trace!(?id, address=?callee, "checking if account exists");
                if fork.is_contract(callee) {
                    available_on.push(id);
                }
            }

            return if available_on.is_empty() {
                Some(RevertDiagnostic::ContractDoesNotExist {
                    contract: callee,
                    active: active_id,
                    persistent: self.is_persistent(&callee),
                })
            } else {
                // likely user error: called a contract that's not available on active fork but is
                // present other forks
                Some(RevertDiagnostic::ContractExistsOnOtherForks {
                    contract: callee,
                    active: active_id,
                    available_on,
                })
            };
        }
        None
    }

    /// Loads the account allocs from the given `allocs` map into the passed [JournaledState].
    ///
    /// Returns [Ok] if all accounts were successfully inserted into the journal, [Err] otherwise.
    fn load_allocs(
        &mut self,
        allocs: &BTreeMap<Address, GenesisAccount>,
        journaled_state: &mut JournaledState,
    ) -> Result<(), BackendError> {
        // Loop through all of the allocs defined in the map and commit them to the journal.
        for (addr, acc) in allocs {
            self.clone_account(acc, addr, journaled_state)?;
        }

        Ok(())
    }

    /// Copies bytecode, storage, nonce and balance from the given genesis account to the target
    /// address.
    ///
    /// Returns [Ok] if data was successfully inserted into the journal, [Err] otherwise.
    fn clone_account(
        &mut self,
        source: &GenesisAccount,
        target: &Address,
        journaled_state: &mut JournaledState,
    ) -> Result<(), BackendError> {
        // Fetch the account from the journaled state. Will create a new account if it does
        // not already exist.
        let mut state_acc = journaled_state.load_account(self, *target)?;

        // Set the account's bytecode and code hash, if the `bytecode` field is present.
        if let Some(bytecode) = source.code.as_ref() {
            state_acc.info.code_hash = keccak256(bytecode);
            let bytecode = Bytecode::new_raw(bytecode.0.clone().into());
            state_acc.info.code = Some(bytecode);
        }

        // Set the account's storage, if the `storage` field is present.
        if let Some(storage) = source.storage.as_ref() {
            state_acc.storage = storage
                .iter()
                .map(|(slot, value)| {
                    let slot = U256::from_be_bytes(slot.0);
                    (
                        slot,
                        EvmStorageSlot::new_changed(
                            state_acc
                                .storage
                                .get(&slot)
                                .map(|s| s.present_value)
                                .unwrap_or_default(),
                            U256::from_be_bytes(value.0),
                            0,
                        ),
                    )
                })
                .collect();
        }
        // Set the account's nonce and balance.
        state_acc.info.nonce = source.nonce.unwrap_or_default();
        state_acc.info.balance = source.balance;

        // Touch the account to ensure the loaded information persists if called in `setUp`.
        journaled_state.touch(*target);

        Ok(())
    }

    fn add_persistent_account(&mut self, account: Address) -> bool {
        trace!(?account, "add persistent account");
        self.inner.persistent_accounts.insert(account)
    }

    fn remove_persistent_account(&mut self, account: &Address) -> bool {
        trace!(?account, "remove persistent account");
        self.inner.persistent_accounts.remove(account)
    }

    fn is_persistent(&self, acc: &Address) -> bool {
        self.inner.persistent_accounts.contains(acc)
    }

    fn allow_cheatcode_access(&mut self, account: Address) -> bool {
        trace!(?account, "allow cheatcode access");
        self.inner.cheatcode_access_accounts.insert(account)
    }

    fn revoke_cheatcode_access(&mut self, account: &Address) -> bool {
        trace!(?account, "revoke cheatcode access");
        self.inner.cheatcode_access_accounts.remove(account)
    }

    fn has_cheatcode_access(&self, account: &Address) -> bool {
        self.inner.cheatcode_access_accounts.contains(account)
    }

    fn set_blockhash(&mut self, block_number: U256, block_hash: B256) {
        if let Some(db) = self.active_fork_db_mut() {
            db.cache.block_hashes.insert(block_number.saturating_to(), block_hash);
        } else {
            self.mem_db.cache.block_hashes.insert(block_number.saturating_to(), block_hash);
        }
    }
}

impl DatabaseRef for Backend {
    type Error = DatabaseError;

    fn basic_ref(&self, address: Address) -> Result<Option<AccountInfo>, Self::Error> {
        if let Some(db) = self.active_fork_db() {
            db.basic_ref(address)
        } else {
            Ok(self.mem_db.basic_ref(address)?)
        }
    }

    fn code_by_hash_ref(&self, code_hash: B256) -> Result<Bytecode, Self::Error> {
        if let Some(db) = self.active_fork_db() {
            db.code_by_hash_ref(code_hash)
        } else {
            Ok(self.mem_db.code_by_hash_ref(code_hash)?)
        }
    }

    fn storage_ref(&self, address: Address, index: U256) -> Result<U256, Self::Error> {
        if let Some(db) = self.active_fork_db() {
            DatabaseRef::storage_ref(db, address, index)
        } else {
            Ok(DatabaseRef::storage_ref(&self.mem_db, address, index)?)
        }
    }

    fn block_hash_ref(&self, number: u64) -> Result<B256, Self::Error> {
        if let Some(db) = self.active_fork_db() {
            db.block_hash_ref(number)
        } else {
            Ok(self.mem_db.block_hash_ref(number)?)
        }
    }
}

impl DatabaseCommit for Backend {
    fn commit(&mut self, changes: Map<Address, Account>) {
        if let Some(db) = self.active_fork_db_mut() {
            db.commit(changes)
        } else {
            self.mem_db.commit(changes)
        }
    }
}

impl Database for Backend {
    type Error = DatabaseError;
    fn basic(&mut self, address: Address) -> Result<Option<AccountInfo>, Self::Error> {
        if let Some(db) = self.active_fork_db_mut() {
            Ok(db.basic(address)?)
        } else {
            Ok(self.mem_db.basic(address)?)
        }
    }

    fn code_by_hash(&mut self, code_hash: B256) -> Result<Bytecode, Self::Error> {
        if let Some(db) = self.active_fork_db_mut() {
            Ok(db.code_by_hash(code_hash)?)
        } else {
            Ok(self.mem_db.code_by_hash(code_hash)?)
        }
    }

    fn storage(&mut self, address: Address, index: U256) -> Result<U256, Self::Error> {
        if let Some(db) = self.active_fork_db_mut() {
            Ok(Database::storage(db, address, index)?)
        } else {
            Ok(Database::storage(&mut self.mem_db, address, index)?)
        }
    }

    fn block_hash(&mut self, number: u64) -> Result<B256, Self::Error> {
        if let Some(db) = self.active_fork_db_mut() {
            Ok(db.block_hash(number)?)
        } else {
            Ok(self.mem_db.block_hash(number)?)
        }
    }
}

/// Variants of a [revm::Database]
#[derive(Clone, Debug)]
pub enum BackendDatabaseSnapshot {
    /// Simple in-memory [revm::Database]
    InMemory(FoundryEvmInMemoryDB),
    /// Contains the entire forking mode database
    Forked(LocalForkId, ForkId, ForkLookupIndex, Box<Fork>),
}

/// Represents a fork
#[derive(Clone, Debug)]
pub struct Fork {
    db: ForkDB,
    journaled_state: JournaledState,
}

impl Fork {
    /// Returns true if the account is a contract
    pub fn is_contract(&self, acc: Address) -> bool {
        if let Ok(Some(acc)) = self.db.basic_ref(acc)
            && acc.code_hash != KECCAK_EMPTY
        {
            return true;
        }
        is_contract_in_state(&self.journaled_state, acc)
    }
}

/// Container type for various Backend related data
#[derive(Clone, Debug)]
pub struct BackendInner {
    /// Stores the `ForkId` of the fork the `Backend` launched with from the start.
    ///
    /// In other words if [`Backend::spawn()`] was called with a `CreateFork` command, to launch
    /// directly in fork mode, this holds the corresponding fork identifier of this fork.
    pub launched_with_fork: Option<(ForkId, LocalForkId, ForkLookupIndex)>,
    /// This tracks numeric fork ids and the `ForkId` used by the handler.
    ///
    /// This is necessary, because there can be multiple `Backends` associated with a single
    /// `ForkId` which is only a pair of endpoint + block. Since an existing fork can be
    /// modified (e.g. `roll_fork`), but this should only affect the fork that's unique for the
    /// test and not the `ForkId`
    ///
    /// This ensures we can treat forks as unique from the context of a test, so rolling to another
    /// is basically creating(or reusing) another `ForkId` that's then mapped to the previous
    /// issued _local_ numeric identifier, that remains constant, even if the underlying fork
    /// backend changes.
    pub issued_local_fork_ids: HashMap<LocalForkId, ForkId>,
    /// tracks all the created forks
    /// Contains the index of the corresponding `ForkDB` in the `forks` vec
    pub created_forks: HashMap<ForkId, ForkLookupIndex>,
    /// Holds all created fork databases
    // Note: data is stored in an `Option` so we can remove it without reshuffling
    pub forks: Vec<Option<Fork>>,
    /// Contains state snapshots made at a certain point
    pub state_snapshots: StateSnapshots<BackendStateSnapshot<BackendDatabaseSnapshot>>,
    /// Tracks whether there was a failure in a snapshot that was reverted
    ///
    /// The Test contract contains a bool variable that is set to true when an `assert` function
    /// failed. When a snapshot is reverted, it reverts the state of the evm, but we still want
    /// to know if there was an `assert` that failed after the snapshot was taken so that we can
    /// check if the test function passed all asserts even across snapshots. When a snapshot is
    /// reverted we get the _current_ `revm::JournaledState` which contains the state that we can
    /// check if the `_failed` variable is set,
    /// additionally
    pub has_state_snapshot_failure: bool,
    /// Tracks the caller of the test function
    pub caller: Option<Address>,
    /// Tracks numeric identifiers for forks
    pub next_fork_id: LocalForkId,
    /// All accounts that should be kept persistent when switching forks.
    /// This means all accounts stored here _don't_ use a separate storage section on each fork
    /// instead the use only one that's persistent across fork swaps.
    pub persistent_accounts: HashSet<Address>,
    /// The configured spec id
    pub spec_id: SpecId,
    /// All accounts that are allowed to execute cheatcodes
    pub cheatcode_access_accounts: HashSet<Address>,
}

impl BackendInner {
    pub fn ensure_fork_id(&self, id: LocalForkId) -> eyre::Result<&ForkId> {
        self.issued_local_fork_ids
            .get(&id)
            .ok_or_else(|| eyre::eyre!("No matching fork found for {}", id))
    }

    pub fn ensure_fork_index(&self, id: &ForkId) -> eyre::Result<ForkLookupIndex> {
        self.created_forks
            .get(id)
            .copied()
            .ok_or_else(|| eyre::eyre!("No matching fork found for {}", id))
    }

    pub fn ensure_fork_index_by_local_id(&self, id: LocalForkId) -> eyre::Result<ForkLookupIndex> {
        self.ensure_fork_index(self.ensure_fork_id(id)?)
    }

    /// Returns the underlying fork mapped to the index
    #[track_caller]
    fn get_fork(&self, idx: ForkLookupIndex) -> &Fork {
        debug_assert!(idx < self.forks.len(), "fork lookup index must exist");
        self.forks[idx].as_ref().unwrap()
    }

    /// Returns the underlying fork mapped to the index
    #[track_caller]
    fn get_fork_mut(&mut self, idx: ForkLookupIndex) -> &mut Fork {
        debug_assert!(idx < self.forks.len(), "fork lookup index must exist");
        self.forks[idx].as_mut().unwrap()
    }

    /// Returns the underlying fork corresponding to the id
    #[track_caller]
    fn get_fork_by_id_mut(&mut self, id: LocalForkId) -> eyre::Result<&mut Fork> {
        let idx = self.ensure_fork_index_by_local_id(id)?;
        Ok(self.get_fork_mut(idx))
    }

    /// Returns the underlying fork corresponding to the id
    #[track_caller]
    fn get_fork_by_id(&self, id: LocalForkId) -> eyre::Result<&Fork> {
        let idx = self.ensure_fork_index_by_local_id(id)?;
        Ok(self.get_fork(idx))
    }

    /// Removes the fork
    fn take_fork(&mut self, idx: ForkLookupIndex) -> Fork {
        debug_assert!(idx < self.forks.len(), "fork lookup index must exist");
        self.forks[idx].take().unwrap()
    }

    fn set_fork(&mut self, idx: ForkLookupIndex, fork: Fork) {
        self.forks[idx] = Some(fork)
    }

    /// Returns an iterator over Forks
    pub fn forks_iter(&self) -> impl Iterator<Item = (LocalForkId, &Fork)> + '_ {
        self.issued_local_fork_ids
            .iter()
            .map(|(id, fork_id)| (*id, self.get_fork(self.created_forks[fork_id])))
    }

    /// Returns a mutable iterator over all Forks
    pub fn forks_iter_mut(&mut self) -> impl Iterator<Item = &mut Fork> + '_ {
        self.forks.iter_mut().filter_map(|f| f.as_mut())
    }

    /// Reverts the entire fork database
    pub fn revert_state_snapshot(
        &mut self,
        id: LocalForkId,
        fork_id: ForkId,
        idx: ForkLookupIndex,
        fork: Fork,
    ) {
        self.created_forks.insert(fork_id.clone(), idx);
        self.issued_local_fork_ids.insert(id, fork_id);
        self.set_fork(idx, fork)
    }

    /// Updates the fork and the local mapping and returns the new index for the `fork_db`
    pub fn update_fork_mapping(
        &mut self,
        id: LocalForkId,
        fork_id: ForkId,
        db: ForkDB,
        journaled_state: JournaledState,
    ) -> ForkLookupIndex {
        let idx = self.forks.len();
        self.issued_local_fork_ids.insert(id, fork_id.clone());
        self.created_forks.insert(fork_id, idx);

        let fork = Fork { db, journaled_state };
        self.forks.push(Some(fork));
        idx
    }

    pub fn roll_fork(
        &mut self,
        id: LocalForkId,
        new_fork_id: ForkId,
        backend: SharedBackend,
    ) -> eyre::Result<ForkLookupIndex> {
        let fork_id = self.ensure_fork_id(id)?;
        let idx = self.ensure_fork_index(fork_id)?;

        if let Some(active) = self.forks[idx].as_mut() {
            // we initialize a _new_ `ForkDB` but keep the state of persistent accounts
            let mut new_db = ForkDB::new(backend);
            for addr in self.persistent_accounts.iter().copied() {
                merge_db_account_data(addr, &active.db, &mut new_db);
            }
            active.db = new_db;
        }
        // update mappings
        self.issued_local_fork_ids.insert(id, new_fork_id.clone());
        self.created_forks.insert(new_fork_id, idx);
        Ok(idx)
    }

    /// Inserts a _new_ `ForkDB` and issues a new local fork identifier
    ///
    /// Also returns the index where the `ForDB` is stored
    pub fn insert_new_fork(
        &mut self,
        fork_id: ForkId,
        db: ForkDB,
        journaled_state: JournaledState,
    ) -> (LocalForkId, ForkLookupIndex) {
        let idx = self.forks.len();
        self.created_forks.insert(fork_id.clone(), idx);
        let id = self.next_id();
        self.issued_local_fork_ids.insert(id, fork_id);
        let fork = Fork { db, journaled_state };
        self.forks.push(Some(fork));
        (id, idx)
    }

    fn next_id(&mut self) -> U256 {
        let id = self.next_fork_id;
        self.next_fork_id += U256::from(1);
        id
    }

    /// Returns the number of issued ids
    pub fn len(&self) -> usize {
        self.issued_local_fork_ids.len()
    }

    /// Returns true if no forks are issued
    pub fn is_empty(&self) -> bool {
        self.issued_local_fork_ids.is_empty()
    }

    pub fn precompiles(&self) -> &'static Precompiles {
        Precompiles::new(PrecompileSpecId::from_spec_id(self.spec_id))
    }

    /// Returns a new, empty, `JournaledState` with set precompiles
    pub fn new_journaled_state(&self) -> JournaledState {
        let mut journal = {
            let mut journal_inner = JournalInner::new();
            journal_inner.set_spec_id(self.spec_id);
            journal_inner
        };
        journal.precompiles.extend(self.precompiles().addresses().copied());
        journal
    }
}

impl Default for BackendInner {
    fn default() -> Self {
        Self {
            launched_with_fork: None,
            issued_local_fork_ids: Default::default(),
            created_forks: Default::default(),
            forks: vec![],
            state_snapshots: Default::default(),
            has_state_snapshot_failure: false,
            caller: None,
            next_fork_id: Default::default(),
            persistent_accounts: Default::default(),
            spec_id: SpecId::default(),
            // grant the cheatcode,default test and caller address access to execute cheatcodes
            // itself
            cheatcode_access_accounts: HashSet::from([
                CHEATCODE_ADDRESS,
                TEST_CONTRACT_ADDRESS,
                CALLER,
            ]),
        }
    }
}

/// This updates the currently used env with the fork's environment
pub(crate) fn update_current_env_with_fork_env(current: &mut EnvMut<'_>, fork: Env) {
    *current.block = fork.evm_env.block_env;
    *current.cfg = fork.evm_env.cfg_env;
    current.tx.chain_id = fork.tx.chain_id;
}

/// Clones the data of the given `accounts` from the `active` database into the `fork_db`
/// This includes the data held in storage (`CacheDB`) and kept in the `JournaledState`.
pub(crate) fn merge_account_data<ExtDB: DatabaseRef>(
    accounts: impl IntoIterator<Item = Address>,
    active: &CacheDB<ExtDB>,
    active_journaled_state: &mut JournaledState,
    target_fork: &mut Fork,
) {
    for addr in accounts.into_iter() {
        merge_db_account_data(addr, active, &mut target_fork.db);
        merge_journaled_state_data(addr, active_journaled_state, &mut target_fork.journaled_state);
    }

    *active_journaled_state = target_fork.journaled_state.clone();
}

/// Clones the account data from the `active_journaled_state`  into the `fork_journaled_state`
fn merge_journaled_state_data(
    addr: Address,
    active_journaled_state: &JournaledState,
    fork_journaled_state: &mut JournaledState,
) {
    if let Some(mut acc) = active_journaled_state.state.get(&addr).cloned() {
        trace!(?addr, "updating journaled_state account data");
        if let Some(fork_account) = fork_journaled_state.state.get_mut(&addr) {
            // This will merge the fork's tracked storage with active storage and update values
            fork_account.storage.extend(std::mem::take(&mut acc.storage));
            // swap them so we can insert the account as whole in the next step
            std::mem::swap(&mut fork_account.storage, &mut acc.storage);
        }
        fork_journaled_state.state.insert(addr, acc);
    }
}

/// Clones the account data from the `active` db into the `ForkDB`
fn merge_db_account_data<ExtDB: DatabaseRef>(
    addr: Address,
    active: &CacheDB<ExtDB>,
    fork_db: &mut ForkDB,
) {
    trace!(?addr, "merging database data");

    let Some(acc) = active.cache.accounts.get(&addr) else { return };

    // port contract cache over
    if let Some(code) = active.cache.contracts.get(&acc.info.code_hash) {
        trace!("merging contract cache");
        fork_db.cache.contracts.insert(acc.info.code_hash, code.clone());
    }

    // port account storage over
    use std::collections::hash_map::Entry;
    match fork_db.cache.accounts.entry(addr) {
        Entry::Vacant(vacant) => {
            trace!("target account not present - inserting from active");
            // if the fork_db doesn't have the target account
            // insert the entire thing
            vacant.insert(acc.clone());
        }
        Entry::Occupied(mut occupied) => {
            trace!("target account present - merging storage slots");
            // if the fork_db does have the system,
            // extend the existing storage (overriding)
            let fork_account = occupied.get_mut();
            fork_account.storage.extend(&acc.storage);
        }
    }
}

/// Returns true of the address is a contract
fn is_contract_in_state(journaled_state: &JournaledState, acc: Address) -> bool {
    journaled_state
        .state
        .get(&acc)
        .map(|acc| acc.info.code_hash != KECCAK_EMPTY)
        .unwrap_or_default()
}

/// Updates the env's block with the block's data
fn update_env_block(env: &mut EnvMut<'_>, block: &AnyRpcBlock) {
    env.block.timestamp = U256::from(block.header.timestamp);
    env.block.beneficiary = block.header.beneficiary;
    env.block.difficulty = block.header.difficulty;
    env.block.prevrandao = Some(block.header.mix_hash.unwrap_or_default());
    env.block.basefee = block.header.base_fee_per_gas.unwrap_or_default();
    env.block.gas_limit = block.header.gas_limit;
    env.block.number = U256::from(block.header.number);

    if let Some(excess_blob_gas) = block.header.excess_blob_gas {
        env.block.blob_excess_gas_and_price = Some(BlobExcessGasAndPrice::new(
            excess_blob_gas,
            get_blob_base_fee_update_fraction_by_spec_id(env.cfg.spec),
        ));
    }
}

/// Executes the given transaction and commits state changes to the database _and_ the journaled
/// state, with an inspector.
fn commit_transaction(
    tx: &Transaction<AnyTxEnvelope>,
    env: &mut EnvMut<'_>,
    journaled_state: &mut JournaledState,
    fork: &mut Fork,
    fork_id: &ForkId,
    persistent_accounts: &HashSet<Address>,
    inspector: &mut dyn InspectorExt,
) -> eyre::Result<()> {
    configure_tx_env(env, tx);

    let now = Instant::now();
    let res = {
        let fork = fork.clone();
        let journaled_state = journaled_state.clone();
        let depth = journaled_state.depth;
        let mut db = Backend::new_with_fork(fork_id, fork, journaled_state)?;

        let mut evm = crate::evm::new_evm_with_inspector(&mut db as _, env.to_owned(), inspector);
        // Adjust inner EVM depth to ensure that inspectors receive accurate data.
        evm.journaled_state.depth = depth + 1;
        evm.transact(env.tx.clone()).wrap_err("backend: failed committing transaction")?
    };
    trace!(elapsed = ?now.elapsed(), "transacted transaction");

    apply_state_changeset(res.state, journaled_state, fork, persistent_accounts)?;
    Ok(())
}

/// Helper method which updates data in the state with the data from the database.
/// Does not change state for persistent accounts (for roll fork to transaction and transact).
pub fn update_state<DB: Database>(
    state: &mut EvmState,
    db: &mut DB,
    persistent_accounts: Option<&HashSet<Address>>,
) -> Result<(), DB::Error> {
    for (addr, acc) in state.iter_mut() {
        if !persistent_accounts.is_some_and(|accounts| accounts.contains(addr)) {
            acc.info = db.basic(*addr)?.unwrap_or_default();
            for (key, val) in &mut acc.storage {
                val.present_value = db.storage(*addr, *key)?;
            }
        }
    }

    Ok(())
}

/// Applies the changeset of a transaction to the active journaled state and also commits it in the
/// forked db
fn apply_state_changeset(
    state: Map<revm::primitives::Address, Account>,
    journaled_state: &mut JournaledState,
    fork: &mut Fork,
    persistent_accounts: &HashSet<Address>,
) -> Result<(), BackendError> {
    // commit the state and update the loaded accounts
    fork.db.commit(state);

    update_state(&mut journaled_state.state, &mut fork.db, Some(persistent_accounts))?;
    update_state(&mut fork.journaled_state.state, &mut fork.db, Some(persistent_accounts))?;

    Ok(())
}

#[cfg(test)]
mod tests {
    use crate::{backend::Backend, fork::CreateFork, opts::EvmOpts};
    use alloy_primitives::{Address, U256};
    use alloy_provider::Provider;
    use foundry_common::provider::get_http_provider;
    use foundry_config::{Config, NamedChain};
    use foundry_fork_db::cache::{BlockchainDb, BlockchainDbMeta};
    use revm::database::DatabaseRef;

    const ENDPOINT: Option<&str> = option_env!("ETH_RPC_URL");

    #[tokio::test(flavor = "multi_thread")]
    async fn can_read_write_cache() {
        let Some(endpoint) = ENDPOINT else { return };

        let provider = get_http_provider(endpoint);

        let block_num = provider.get_block_number().await.unwrap();

        let config = Config::figment();
        let mut evm_opts = config.extract::<EvmOpts>().unwrap();
        evm_opts.fork_block_number = Some(block_num);

        let (env, _block) = evm_opts.fork_evm_env(endpoint).await.unwrap();

        let fork = CreateFork {
            enable_caching: true,
            url: endpoint.to_string(),
            env: env.clone(),
            evm_opts,
        };

        let backend = Backend::spawn(Some(fork)).unwrap();

        // some rng contract from etherscan
        let address: Address = "63091244180ae240c87d1f528f5f269134cb07b3".parse().unwrap();

        let idx = U256::from(0u64);
        let _value = backend.storage_ref(address, idx);
        let _account = backend.basic_ref(address);

        // fill some slots
        let num_slots = 10u64;
        for idx in 1..num_slots {
            let _ = backend.storage_ref(address, U256::from(idx));
        }
        drop(backend);

        let meta = BlockchainDbMeta {
            chain: None,
            block_env: env.evm_env.block_env,
            hosts: Default::default(),
        };

        let db = BlockchainDb::new(
            meta,
            Some(Config::foundry_block_cache_dir(NamedChain::Mainnet, block_num).unwrap()),
        );
        assert!(db.accounts().read().contains_key(&address));
        assert!(db.storage().read().contains_key(&address));
        assert_eq!(db.storage().read().get(&address).unwrap().len(), num_slots as usize);
    }
}<|MERGE_RESOLUTION|>--- conflicted
+++ resolved
@@ -1201,12 +1201,6 @@
                 let active = self.inner.get_fork_mut(active_idx);
                 active.journaled_state = self.fork_init_journaled_state.clone();
                 active.journaled_state.depth = journaled_state.depth;
-<<<<<<< HEAD
-                // Set proper journal of state changes into the fork.
-                active.journaled_state.journal = journaled_state.journal.clone();
-=======
-
->>>>>>> c4245d66
                 for addr in persistent_addrs {
                     merge_journaled_state_data(addr, journaled_state, &mut active.journaled_state);
                 }
