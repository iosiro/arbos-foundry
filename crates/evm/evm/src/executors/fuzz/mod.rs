--- conflicted
+++ resolved
@@ -180,7 +180,6 @@
                     }
                 }
             };
-<<<<<<< HEAD
 
             match self.single_fuzz(address, input, &mut corpus_manager) {
                 Ok(fuzz_outcome) => match fuzz_outcome {
@@ -228,60 +227,6 @@
                             // Discard run and apply max rejects if configured. Saturate to handle
                             // the case of replayed failure, which doesn't count as a run.
                             test_data.runs = test_data.runs.saturating_sub(1);
-                            if self.config.max_test_rejects > 0 {
-                                test_data.rejects += 1;
-                                if test_data.rejects >= self.config.max_test_rejects {
-                                    test_data.failure = Some(err);
-                                    break 'stop;
-                                }
-=======
-
-            match self.single_fuzz(address, input, &mut corpus_manager) {
-                Ok(fuzz_outcome) => match fuzz_outcome {
-                    FuzzOutcome::Case(case) => {
-                        test_data.gas_by_case.push((case.case.gas, case.case.stipend));
-
-                        if test_data.first_case.is_none() {
-                            test_data.first_case.replace(case.case);
-                        }
-
-                        if let Some(call_traces) = case.traces {
-                            if test_data.traces.len() == max_traces_to_collect {
-                                test_data.traces.pop();
-                            }
-                            test_data.traces.push(call_traces);
-                            test_data.breakpoints.replace(case.breakpoints);
-                        }
-
-                        if self.config.show_logs {
-                            test_data.logs.extend(case.logs);
-                        }
-
-                        HitMaps::merge_opt(&mut test_data.coverage, case.coverage);
-                        test_data.deprecated_cheatcodes = case.deprecated_cheatcodes;
-                    }
-                    FuzzOutcome::CounterExample(CounterExampleOutcome {
-                        exit_reason: status,
-                        counterexample: outcome,
-                        ..
-                    }) => {
-                        let reason = rd.maybe_decode(&outcome.1.result, status);
-                        test_data.logs.extend(outcome.1.logs.clone());
-                        test_data.counterexample = outcome;
-                        test_data.failure = Some(TestCaseError::fail(reason.unwrap_or_default()));
-                        break 'stop;
-                    }
-                },
-                Err(err) => {
-                    match err {
-                        TestCaseError::Fail(_) => {
-                            test_data.failure = Some(err);
-                            break 'stop;
-                        }
-                        TestCaseError::Reject(_) => {
-                            // Discard run and apply max rejects if configured. Saturate to handle
-                            // the case of replayed failure, which doesn't count as a run.
-                            test_data.runs = test_data.runs.saturating_sub(1);
                             test_data.rejects += 1;
 
                             // Update progress bar to reflect rejected runs.
@@ -295,7 +240,6 @@
                             {
                                 test_data.failure = Some(err);
                                 break 'stop;
->>>>>>> 05794498
                             }
                         }
                     }
