--- conflicted
+++ resolved
@@ -358,11 +358,6 @@
     }
 
     pub fn with_verbosity(self, verbosity: u8) -> Self {
-<<<<<<< HEAD
-        // Enable step recording for backtraces when verbosity >= 3
-        // We need to ensure we're recording JUMP AND JUMPDEST steps:
-        if verbosity >= 3 { std::cmp::max(self, Self::Steps) } else { self }
-=======
         match verbosity {
             0..3 => self,
             3..=4 => std::cmp::max(self, Self::Call),
@@ -370,7 +365,6 @@
             // We need to ensure we're recording JUMP AND JUMPDEST steps.
             _ => std::cmp::min(self, Self::Steps),
         }
->>>>>>> 05794498
     }
 
     pub fn into_config(self) -> Option<TracingInspectorConfig> {
