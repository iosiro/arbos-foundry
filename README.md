# ArbOs Foundry

**ArbOs Foundry** is a fork of Foundry that adds full **Arbitrum Stylus** compatibility.

To differentiate this fork from upstream Foundry, all binaries are prefixed with `arbos-*`:

* `arbos-forge`
* `arbos-cast`

> ⚠️ `arbos-anvil` is not yet available.

---

## Compatibility

Existing Foundry projects should work seamlessly with ArbOs Foundry.
For general Foundry usage and documentation, see the original [README](FOUNDRY-README.md).

---

## Configuration

At present, ArbOs Foundry uses the default Foundry configuration.
Custom configuration is not yet supported.

---

## Activation & Cache

All ArbOs Foundry programs are treated as both **activated** and **cached** by default.

---

## Cheatcodes

ArbOs Foundry extends the standard Foundry cheatcodes with support for deploying **compiled Stylus programs**.

When using `forge-std`, the cheatcodes can be accessed by casting to the `VM` address to the interface provided below.

### Interface

```solidity
interface DeployStylusCodeCheatcodes {
    function deployStylusCode(string calldata artifactPath) external returns (address deployedAddress);
    function deployStylusCode(string calldata artifactPath, bytes calldata constructorArgs) external returns (address deployedAddress);
    function deployStylusCode(string calldata artifactPath, uint256 value) external returns (address deployedAddress);
    function deployStylusCode(string calldata artifactPath, bytes calldata constructorArgs, uint256 value) external returns (address deployedAddress);
    function deployStylusCode(string calldata artifactPath, bytes32 salt) external returns (address deployedAddress);
    function deployStylusCode(string calldata artifactPath, bytes calldata constructorArgs, bytes32 salt) external returns (address deployedAddress);
    function deployStylusCode(string calldata artifactPath, uint256 value, bytes32 salt) external returns (address deployedAddress);
    function deployStylusCode(string calldata artifactPath, bytes calldata constructorArgs, uint256 value, bytes32 salt) external returns (address deployedAddress);
}
```

### `deployStylusCode`

This cheatcode deploys a **compiled Stylus WASM program**.

<<<<<<< HEAD
* Programs must have all type references removed. Can be achieved with `wasm2wat "$1" > "$1.wat" && wat2wasm "$1.wat" -o "$1"`.
=======
- Foundry is a clean-room rewrite of the testing framework [DappTools][dapptools]. None of this would have been possible without the DappHub team's work over the years.
- [Matthias Seitz](https://twitter.com/mattsse_): Created [ethers-solc] (now [foundry-compilers]) which is the backbone of our compilation pipeline, as well as countless contributions to ethers, in particular the `abigen` macros.
- [Rohit Narurkar](https://twitter.com/rohitnarurkar): Created the Rust Solidity version manager [svm-rs](https://github.com/roynalnaruto/svm-rs) which we use to auto-detect and manage multiple Solidity versions.
- [Brock Elmore](https://twitter.com/brockjelmore): For extending the VM's cheatcodes and implementing [structured call tracing](https://github.com/foundry-rs/foundry/pull/192), a critical feature for debugging smart contract calls.
- Thank you to [Depot](https://depot.dev) for sponsoring us with their fast GitHub runners and sccache, which we use in CI to reduce build and test times significantly.
- All the other [contributors](https://github.com/foundry-rs/foundry/graphs/contributors) to the [ethers-rs](https://github.com/gakonst/ethers-rs), [alloy][alloy] & [foundry](https://github.com/foundry-rs/foundry) repositories and chatrooms.
>>>>>>> e5d659d4

* If the WASM binary is not already compressed, ArbOs Foundry will automatically compress it using the **Stylus Brotli dictionary** before deployment.<|MERGE_RESOLUTION|>--- conflicted
+++ resolved
@@ -56,15 +56,6 @@
 
 This cheatcode deploys a **compiled Stylus WASM program**.
 
-<<<<<<< HEAD
 * Programs must have all type references removed. Can be achieved with `wasm2wat "$1" > "$1.wat" && wat2wasm "$1.wat" -o "$1"`.
-=======
-- Foundry is a clean-room rewrite of the testing framework [DappTools][dapptools]. None of this would have been possible without the DappHub team's work over the years.
-- [Matthias Seitz](https://twitter.com/mattsse_): Created [ethers-solc] (now [foundry-compilers]) which is the backbone of our compilation pipeline, as well as countless contributions to ethers, in particular the `abigen` macros.
-- [Rohit Narurkar](https://twitter.com/rohitnarurkar): Created the Rust Solidity version manager [svm-rs](https://github.com/roynalnaruto/svm-rs) which we use to auto-detect and manage multiple Solidity versions.
-- [Brock Elmore](https://twitter.com/brockjelmore): For extending the VM's cheatcodes and implementing [structured call tracing](https://github.com/foundry-rs/foundry/pull/192), a critical feature for debugging smart contract calls.
-- Thank you to [Depot](https://depot.dev) for sponsoring us with their fast GitHub runners and sccache, which we use in CI to reduce build and test times significantly.
-- All the other [contributors](https://github.com/foundry-rs/foundry/graphs/contributors) to the [ethers-rs](https://github.com/gakonst/ethers-rs), [alloy][alloy] & [foundry](https://github.com/foundry-rs/foundry) repositories and chatrooms.
->>>>>>> e5d659d4
 
 * If the WASM binary is not already compressed, ArbOs Foundry will automatically compress it using the **Stylus Brotli dictionary** before deployment.