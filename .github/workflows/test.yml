name: test

permissions: {}

on:
  push:
    branches:
      - master
  pull_request:

concurrency:
  group: ${{ github.workflow }}-${{ github.head_ref || github.run_id }}
  cancel-in-progress: true

env:
  CARGO_TERM_COLOR: always
  RUST_BACKTRACE: full
  RUSTC_WRAPPER: "sccache"

jobs:
  nextest:
    uses: ./.github/workflows/nextest.yml
    permissions:
      contents: read
    with:
      profile: default
    secrets: inherit

  docs:
    runs-on: depot-ubuntu-latest
    timeout-minutes: 30
    permissions:
      contents: read
    steps:
      - uses: actions/checkout@v5
        with:
          persist-credentials: false
      - uses: dtolnay/rust-toolchain@e97e2d8cc328f1b50210efc529dca0028893a2d9 # master
        with:
          toolchain: nightly
      - uses: rui314/setup-mold@725a8794d15fc7563f59595bd9556495c0564878 # v1
      - uses: mozilla-actions/sccache-action@7d986dd989559c6ecdb630a3fd2557667be217ad # v0.0.9
      - name: Build documentation
        run: cargo doc --workspace --all-features --no-deps --document-private-items
        env:
          RUSTDOCFLAGS: --cfg docsrs -D warnings --show-type-layout --generate-link-to-definition --enable-index-page -Zunstable-options
      - name: Setup Pages
        uses: actions/configure-pages@v5
      - name: Upload artifact
        uses: actions/upload-pages-artifact@v4
        with:
          path: ./target/doc

  deploy-docs:
    if: github.ref_name == 'master' && github.event_name == 'push'
    needs: [docs]
    runs-on: depot-ubuntu-latest
    timeout-minutes: 30
    permissions:
      pages: write
      id-token: write
    environment:
      name: github-pages
      url: ${{ steps.deployment.outputs.page_url }}
    steps:
      - name: Deploy to GitHub Pages
        id: deployment
        uses: actions/deploy-pages@v4

  doctest:
    runs-on: depot-ubuntu-latest
    timeout-minutes: 30
    permissions:
      contents: read
    steps:
      - uses: actions/checkout@v5
<<<<<<< HEAD
      - uses: dtolnay/rust-toolchain@master
        with:
          toolchain: 1.89.0
      - uses: Swatinem/rust-cache@v2
=======
>>>>>>> e5d659d4
        with:
          persist-credentials: false
      - uses: dtolnay/rust-toolchain@e97e2d8cc328f1b50210efc529dca0028893a2d9 # master
        with:
          toolchain: stable
      - uses: rui314/setup-mold@725a8794d15fc7563f59595bd9556495c0564878 # v1
      - uses: mozilla-actions/sccache-action@7d986dd989559c6ecdb630a3fd2557667be217ad # v0.0.9
      - run: cargo test --workspace --doc

  typos:
    runs-on: depot-ubuntu-latest
    timeout-minutes: 30
    permissions:
      contents: read
    steps:
      - uses: actions/checkout@v5
        with:
          persist-credentials: false
      - uses: crate-ci/typos@0c17dabcee8b8f1957fa917d17393a23e02e1583 # v1

  clippy:
    runs-on: depot-ubuntu-latest
    timeout-minutes: 30
    permissions:
      contents: read
    steps:
      - uses: actions/checkout@v5
<<<<<<< HEAD
      - uses: dtolnay/rust-toolchain@master
        with:
          toolchain: 1.89.0
          components: clippy
      - uses: Swatinem/rust-cache@v2
=======
>>>>>>> e5d659d4
        with:
          persist-credentials: false
      - uses: dtolnay/rust-toolchain@e97e2d8cc328f1b50210efc529dca0028893a2d9 # master
        with:
          toolchain: nightly
          components: clippy
      - uses: rui314/setup-mold@725a8794d15fc7563f59595bd9556495c0564878 # v1
      - uses: mozilla-actions/sccache-action@7d986dd989559c6ecdb630a3fd2557667be217ad # v0.0.9
      - run: cargo clippy --workspace --all-targets --all-features
        env:
          RUSTFLAGS: -Dwarnings

  rustfmt:
    runs-on: depot-ubuntu-latest
    timeout-minutes: 30
    permissions:
      contents: read
    steps:
      - uses: actions/checkout@v5
<<<<<<< HEAD
      - uses: dtolnay/rust-toolchain@master
        with:
          toolchain: 1.89.0
=======
        with:
          persist-credentials: false
      - uses: dtolnay/rust-toolchain@e97e2d8cc328f1b50210efc529dca0028893a2d9 # master
        with:
          toolchain: nightly
>>>>>>> e5d659d4
          components: rustfmt
      - run: cargo fmt --all --check

  forge-fmt:
    runs-on: depot-ubuntu-latest
    timeout-minutes: 30
    permissions:
      contents: read
    steps:
      - uses: actions/checkout@v5
<<<<<<< HEAD
      - uses: dtolnay/rust-toolchain@master
        with:
          toolchain: 1.89.0
      - uses: Swatinem/rust-cache@v2
=======
>>>>>>> e5d659d4
        with:
          persist-credentials: false
      - uses: dtolnay/rust-toolchain@e97e2d8cc328f1b50210efc529dca0028893a2d9 # master
        with:
          toolchain: stable
      - uses: rui314/setup-mold@725a8794d15fc7563f59595bd9556495c0564878 # v1
      - uses: mozilla-actions/sccache-action@7d986dd989559c6ecdb630a3fd2557667be217ad # v0.0.9
      - name: forge fmt
        shell: bash
        run: ./.github/scripts/format.sh --check

  crate-checks:
    runs-on: depot-ubuntu-latest
    timeout-minutes: 30
    permissions:
      contents: read
    steps:
      - uses: actions/checkout@v5
<<<<<<< HEAD
      - uses: dtolnay/rust-toolchain@master
        with:
          toolchain: 1.89.0
      - uses: taiki-e/install-action@cargo-hack
      - uses: Swatinem/rust-cache@v2
=======
>>>>>>> e5d659d4
        with:
          persist-credentials: false
      - uses: dtolnay/rust-toolchain@e97e2d8cc328f1b50210efc529dca0028893a2d9 # master
        with:
          toolchain: stable
      - uses: rui314/setup-mold@725a8794d15fc7563f59595bd9556495c0564878 # v1
      - uses: taiki-e/install-action@d0f4f69b07c0804d1003ca9a5a5f853423872ed9 # v2
        with:
          tool: cargo-hack
      - uses: mozilla-actions/sccache-action@7d986dd989559c6ecdb630a3fd2557667be217ad # v0.0.9
      - run: cargo hack check

<<<<<<< HEAD
#  deny:
#    uses: ithacaxyz/ci/.github/workflows/deny.yml@main
=======
  deny:
    uses: ithacaxyz/ci/.github/workflows/deny.yml@9c8d0dc20e7ad02455d3fdab2378a05f29907630 # main
    permissions:
      contents: read
>>>>>>> e5d659d4

  ci-success:
    runs-on: ubuntu-latest
    if: always()
    permissions: {}
    needs:
      - nextest
      - docs
      - doctest
      - typos
      - clippy
      - rustfmt
      - forge-fmt
      - crate-checks
#      - deny
    timeout-minutes: 30
    steps:
      - name: Decide whether the needed jobs succeeded or failed
        uses: re-actors/alls-green@05ac9388f0aebcb5727afa17fcccfecd6f8ec5fe # release/v1
        with:
          jobs: ${{ toJSON(needs) }}<|MERGE_RESOLUTION|>--- conflicted
+++ resolved
@@ -26,61 +26,54 @@
       profile: default
     secrets: inherit
 
-  docs:
-    runs-on: depot-ubuntu-latest
+  # docs:
+  #   runs-on: ubuntu-latest
+  #   timeout-minutes: 30
+  #   permissions:
+  #     contents: read
+  #   steps:
+  #     - uses: actions/checkout@v5
+  #       with:
+  #         persist-credentials: false
+  #     - uses: dtolnay/rust-toolchain@e97e2d8cc328f1b50210efc529dca0028893a2d9 # master
+  #       with:
+  #         toolchain: nightly
+  #     - uses: rui314/setup-mold@725a8794d15fc7563f59595bd9556495c0564878 # v1
+  #     - uses: mozilla-actions/sccache-action@7d986dd989559c6ecdb630a3fd2557667be217ad # v0.0.9
+  #     - name: Build documentation
+  #       run: cargo doc --workspace --all-features --no-deps --document-private-items
+  #       env:
+  #         RUSTDOCFLAGS: --cfg docsrs -D warnings --show-type-layout --generate-link-to-definition --enable-index-page -Zunstable-options
+  #     - name: Setup Pages
+  #       uses: actions/configure-pages@v5
+  #     - name: Upload artifact
+  #       uses: actions/upload-pages-artifact@v4
+  #       with:
+  #         path: ./target/doc
+
+  # deploy-docs:
+  #   if: github.ref_name == 'master' && github.event_name == 'push'
+  #   needs: [docs]
+  #   runs-on: ubuntu-latest
+  #   timeout-minutes: 30
+  #   permissions:
+  #     pages: write
+  #     id-token: write
+  #   environment:
+  #     name: github-pages
+  #     url: ${{ steps.deployment.outputs.page_url }}
+  #   steps:
+  #     - name: Deploy to GitHub Pages
+  #       id: deployment
+  #       uses: actions/deploy-pages@v4
+
+  doctest:
+    runs-on: ubuntu-latest
     timeout-minutes: 30
     permissions:
       contents: read
     steps:
       - uses: actions/checkout@v5
-        with:
-          persist-credentials: false
-      - uses: dtolnay/rust-toolchain@e97e2d8cc328f1b50210efc529dca0028893a2d9 # master
-        with:
-          toolchain: nightly
-      - uses: rui314/setup-mold@725a8794d15fc7563f59595bd9556495c0564878 # v1
-      - uses: mozilla-actions/sccache-action@7d986dd989559c6ecdb630a3fd2557667be217ad # v0.0.9
-      - name: Build documentation
-        run: cargo doc --workspace --all-features --no-deps --document-private-items
-        env:
-          RUSTDOCFLAGS: --cfg docsrs -D warnings --show-type-layout --generate-link-to-definition --enable-index-page -Zunstable-options
-      - name: Setup Pages
-        uses: actions/configure-pages@v5
-      - name: Upload artifact
-        uses: actions/upload-pages-artifact@v4
-        with:
-          path: ./target/doc
-
-  deploy-docs:
-    if: github.ref_name == 'master' && github.event_name == 'push'
-    needs: [docs]
-    runs-on: depot-ubuntu-latest
-    timeout-minutes: 30
-    permissions:
-      pages: write
-      id-token: write
-    environment:
-      name: github-pages
-      url: ${{ steps.deployment.outputs.page_url }}
-    steps:
-      - name: Deploy to GitHub Pages
-        id: deployment
-        uses: actions/deploy-pages@v4
-
-  doctest:
-    runs-on: depot-ubuntu-latest
-    timeout-minutes: 30
-    permissions:
-      contents: read
-    steps:
-      - uses: actions/checkout@v5
-<<<<<<< HEAD
-      - uses: dtolnay/rust-toolchain@master
-        with:
-          toolchain: 1.89.0
-      - uses: Swatinem/rust-cache@v2
-=======
->>>>>>> e5d659d4
         with:
           persist-credentials: false
       - uses: dtolnay/rust-toolchain@e97e2d8cc328f1b50210efc529dca0028893a2d9 # master
@@ -91,7 +84,7 @@
       - run: cargo test --workspace --doc
 
   typos:
-    runs-on: depot-ubuntu-latest
+    runs-on: ubuntu-latest
     timeout-minutes: 30
     permissions:
       contents: read
@@ -102,20 +95,12 @@
       - uses: crate-ci/typos@0c17dabcee8b8f1957fa917d17393a23e02e1583 # v1
 
   clippy:
-    runs-on: depot-ubuntu-latest
+    runs-on: ubuntu-latest
     timeout-minutes: 30
     permissions:
       contents: read
     steps:
       - uses: actions/checkout@v5
-<<<<<<< HEAD
-      - uses: dtolnay/rust-toolchain@master
-        with:
-          toolchain: 1.89.0
-          components: clippy
-      - uses: Swatinem/rust-cache@v2
-=======
->>>>>>> e5d659d4
         with:
           persist-credentials: false
       - uses: dtolnay/rust-toolchain@e97e2d8cc328f1b50210efc529dca0028893a2d9 # master
@@ -129,40 +114,27 @@
           RUSTFLAGS: -Dwarnings
 
   rustfmt:
-    runs-on: depot-ubuntu-latest
+    runs-on: ubuntu-latest
     timeout-minutes: 30
     permissions:
       contents: read
     steps:
       - uses: actions/checkout@v5
-<<<<<<< HEAD
-      - uses: dtolnay/rust-toolchain@master
-        with:
-          toolchain: 1.89.0
-=======
         with:
           persist-credentials: false
       - uses: dtolnay/rust-toolchain@e97e2d8cc328f1b50210efc529dca0028893a2d9 # master
         with:
           toolchain: nightly
->>>>>>> e5d659d4
           components: rustfmt
       - run: cargo fmt --all --check
 
   forge-fmt:
-    runs-on: depot-ubuntu-latest
+    runs-on: ubuntu-latest
     timeout-minutes: 30
     permissions:
       contents: read
     steps:
       - uses: actions/checkout@v5
-<<<<<<< HEAD
-      - uses: dtolnay/rust-toolchain@master
-        with:
-          toolchain: 1.89.0
-      - uses: Swatinem/rust-cache@v2
-=======
->>>>>>> e5d659d4
         with:
           persist-credentials: false
       - uses: dtolnay/rust-toolchain@e97e2d8cc328f1b50210efc529dca0028893a2d9 # master
@@ -175,20 +147,12 @@
         run: ./.github/scripts/format.sh --check
 
   crate-checks:
-    runs-on: depot-ubuntu-latest
+    runs-on: ubuntu-latest
     timeout-minutes: 30
     permissions:
       contents: read
     steps:
       - uses: actions/checkout@v5
-<<<<<<< HEAD
-      - uses: dtolnay/rust-toolchain@master
-        with:
-          toolchain: 1.89.0
-      - uses: taiki-e/install-action@cargo-hack
-      - uses: Swatinem/rust-cache@v2
-=======
->>>>>>> e5d659d4
         with:
           persist-credentials: false
       - uses: dtolnay/rust-toolchain@e97e2d8cc328f1b50210efc529dca0028893a2d9 # master
@@ -201,15 +165,10 @@
       - uses: mozilla-actions/sccache-action@7d986dd989559c6ecdb630a3fd2557667be217ad # v0.0.9
       - run: cargo hack check
 
-<<<<<<< HEAD
-#  deny:
-#    uses: ithacaxyz/ci/.github/workflows/deny.yml@main
-=======
-  deny:
-    uses: ithacaxyz/ci/.github/workflows/deny.yml@9c8d0dc20e7ad02455d3fdab2378a05f29907630 # main
-    permissions:
-      contents: read
->>>>>>> e5d659d4
+  # deny:
+  #   uses: ithacaxyz/ci/.github/workflows/deny.yml@9c8d0dc20e7ad02455d3fdab2378a05f29907630 # main
+  #   permissions:
+  #     contents: read
 
   ci-success:
     runs-on: ubuntu-latest
@@ -217,7 +176,7 @@
     permissions: {}
     needs:
       - nextest
-      - docs
+#      - docs
       - doctest
       - typos
       - clippy
