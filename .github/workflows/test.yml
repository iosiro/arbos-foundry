--- conflicted
+++ resolved
@@ -26,7 +26,6 @@
       profile: default
     secrets: inherit
 
-<<<<<<< HEAD
   # docs:
   #   runs-on: ubuntu-latest
   #   timeout-minutes: 30
@@ -67,51 +66,9 @@
   #     - name: Deploy to GitHub Pages
   #       id: deployment
   #       uses: actions/deploy-pages@v4
-=======
-  docs:
-    runs-on: depot-ubuntu-latest
-    timeout-minutes: 30
-    permissions:
-      contents: read
-    steps:
-      - uses: actions/checkout@v5
-        with:
-          persist-credentials: false
-      - uses: dtolnay/rust-toolchain@e97e2d8cc328f1b50210efc529dca0028893a2d9 # master
-        with:
-          toolchain: nightly
-      - uses: rui314/setup-mold@725a8794d15fc7563f59595bd9556495c0564878 # v1
-      - uses: mozilla-actions/sccache-action@7d986dd989559c6ecdb630a3fd2557667be217ad # v0.0.9
-      - name: Build documentation
-        run: cargo doc --workspace --all-features --no-deps --document-private-items
-        env:
-          RUSTDOCFLAGS: --cfg docsrs -D warnings --show-type-layout --generate-link-to-definition --enable-index-page -Zunstable-options
-      - name: Setup Pages
-        uses: actions/configure-pages@v5
-      - name: Upload artifact
-        uses: actions/upload-pages-artifact@v4
-        with:
-          path: ./target/doc
-
-  deploy-docs:
-    if: github.ref_name == 'master' && github.event_name == 'push'
-    needs: [docs]
-    runs-on: depot-ubuntu-latest
-    timeout-minutes: 30
-    permissions:
-      pages: write
-      id-token: write
-    environment:
-      name: github-pages
-      url: ${{ steps.deployment.outputs.page_url }}
-    steps:
-      - name: Deploy to GitHub Pages
-        id: deployment
-        uses: actions/deploy-pages@v4
->>>>>>> 05794498
 
   doctest:
-    runs-on: depot-ubuntu-latest
+    runs-on: ubuntu-latest
     timeout-minutes: 30
     permissions:
       contents: read
@@ -127,7 +84,7 @@
       - run: cargo test --workspace --doc
 
   typos:
-    runs-on: depot-ubuntu-latest
+    runs-on: ubuntu-latest
     timeout-minutes: 30
     permissions:
       contents: read
@@ -138,7 +95,7 @@
       - uses: crate-ci/typos@0c17dabcee8b8f1957fa917d17393a23e02e1583 # v1
 
   clippy:
-    runs-on: depot-ubuntu-latest
+    runs-on: ubuntu-latest
     timeout-minutes: 30
     permissions:
       contents: read
@@ -157,7 +114,7 @@
           RUSTFLAGS: -Dwarnings
 
   rustfmt:
-    runs-on: depot-ubuntu-latest
+    runs-on: ubuntu-latest
     timeout-minutes: 30
     permissions:
       contents: read
@@ -172,7 +129,7 @@
       - run: cargo fmt --all --check
 
   forge-fmt:
-    runs-on: depot-ubuntu-latest
+    runs-on: ubuntu-latest
     timeout-minutes: 30
     permissions:
       contents: read
@@ -190,7 +147,7 @@
         run: ./.github/scripts/format.sh --check
 
   crate-checks:
-    runs-on: depot-ubuntu-latest
+    runs-on: ubuntu-latest
     timeout-minutes: 30
     permissions:
       contents: read
@@ -208,17 +165,10 @@
       - uses: mozilla-actions/sccache-action@7d986dd989559c6ecdb630a3fd2557667be217ad # v0.0.9
       - run: cargo hack check
 
-<<<<<<< HEAD
   # deny:
   #   uses: ithacaxyz/ci/.github/workflows/deny.yml@9c8d0dc20e7ad02455d3fdab2378a05f29907630 # main
   #   permissions:
   #     contents: read
-=======
-  deny:
-    uses: ithacaxyz/ci/.github/workflows/deny.yml@9c8d0dc20e7ad02455d3fdab2378a05f29907630 # main
-    permissions:
-      contents: read
->>>>>>> 05794498
 
   ci-success:
     runs-on: ubuntu-latest
