name: release

permissions: {}

on:
  push:
    tags:
      - "stable"
      - "rc"
      - "rc-*"
      - "v*.*.*"
  workflow_dispatch:

env:
  CARGO_TERM_COLOR: always
  IS_NIGHTLY: ${{ github.event_name == 'schedule' || github.event_name == 'workflow_dispatch' }}
  PROFILE: maxperf
<<<<<<< HEAD
  STABLE_VERSION: "v1.3.6"
=======
  STABLE_VERSION: "v1.4.3"
>>>>>>> 05794498

jobs:
  prepare:
    name: Prepare release
    runs-on: ubuntu-latest
    timeout-minutes: 30
    permissions:
      contents: write
      pull-requests: read
    outputs:
      tag_name: ${{ steps.release_info.outputs.tag_name }}
      release_name: ${{ steps.release_info.outputs.release_name }}
      changelog: ${{ steps.build_changelog.outputs.changelog }}
    steps:
      - uses: actions/checkout@v5
        with:
          persist-credentials: false
          fetch-depth: 0

      - name: Compute release name and tag
        id: release_info
        run: |
          if [[ ${IS_NIGHTLY} == 'true' ]]; then
            printf 'tag_name=%s\n' "nightly-${GITHUB_SHA}" >> "$GITHUB_OUTPUT"
            printf 'release_name=%s\n' "Nightly ($(date '+%Y-%m-%d'))" >> "$GITHUB_OUTPUT"
          else
            printf 'tag_name=%s\n' "$GITHUB_REF_NAME" >> "$GITHUB_OUTPUT"
            printf 'release_name=%s\n' "$GITHUB_REF_NAME" >> "$GITHUB_OUTPUT"
          fi

      # Creates a `nightly-SHA` tag for this specific nightly
      # This tag is used for this specific nightly version's release
      # which allows users to roll back. It is also used to build
      # the changelog.
      - name: Create build-specific nightly tag
        if: ${{ env.IS_NIGHTLY == 'true' }}
        uses: actions/github-script@v8
        env:
          TAG_NAME: ${{ steps.release_info.outputs.tag_name }}
        with:
          script: |
            const createTag = require('./.github/scripts/create-tag.js')
            await createTag({ github, context }, process.env.TAG_NAME)

      - name: Build changelog
        id: build_changelog
        uses: mikepenz/release-changelog-builder-action@c9dc8369bccbc41e0ac887f8fd674f5925d315f7 # v5
        with:
          configuration: "./.github/changelog.json"
          fromTag: ${{ env.IS_NIGHTLY == 'true' && 'nightly' || env.STABLE_VERSION }}
          toTag: ${{ steps.release_info.outputs.tag_name }}
        env:
          GITHUB_TOKEN: ${{ secrets.GITHUB_TOKEN }}

  release-docker:
    name: Release Docker
    needs: prepare
    uses: ./.github/workflows/docker-publish.yml
    permissions:
      contents: read
      id-token: write
      packages: write
    with:
      tag_name: ${{ needs.prepare.outputs.tag_name }}

  release:
    permissions:
      id-token: write
      contents: write
      attestations: write
    name: ${{ matrix.target }} (${{ matrix.runner }})
    runs-on: ${{ matrix.runner }}
    timeout-minutes: 240
    needs: prepare
    strategy:
      fail-fast: false
      matrix:
        include:
          # `runner`: GHA runner label
          # `target`: Rust build target triple
          # `platform` and `arch`: Used in tarball names
          # `svm`: target platform to use for the Solc binary: https://github.com/roynalnaruto/svm-rs/blob/84cbe0ac705becabdc13168bae28a45ad2299749/svm-builds/build.rs#L4-L24
<<<<<<< HEAD
          - runner: ubuntu-22.04
=======
          # These are pinned to the oldest runner versions to support old libc/SDK versions.
          - runner: depot-ubuntu-22.04-16
>>>>>>> 05794498
            target: x86_64-unknown-linux-gnu
            svm_target_platform: linux-amd64
            platform: linux
            arch: amd64
<<<<<<< HEAD
          - runner: ubuntu-22.04
=======
          - runner: depot-ubuntu-22.04-16
>>>>>>> 05794498
            target: x86_64-unknown-linux-musl
            svm_target_platform: linux-amd64
            platform: alpine
            arch: amd64
<<<<<<< HEAD
          - runner: ubuntu-22.04-arm
=======
          - runner: depot-ubuntu-22.04-arm-16
>>>>>>> 05794498
            target: aarch64-unknown-linux-gnu
            svm_target_platform: linux-aarch64
            platform: linux
            arch: arm64
<<<<<<< HEAD
          - runner: ubuntu-22.04
=======
          - runner: depot-ubuntu-22.04-16
>>>>>>> 05794498
            target: aarch64-unknown-linux-musl
            svm_target_platform: linux-aarch64
            platform: alpine
            arch: arm64
<<<<<<< HEAD
          # This is pinned to `macos-13` to support old SDK versions.
          # If the runner is deprecated it should be pinned to the oldest available version of the runner.
          - runner: macos-13
=======
          - runner: macos-13-large
>>>>>>> 05794498
            target: x86_64-apple-darwin
            svm_target_platform: macosx-amd64
            platform: darwin
            arch: amd64
          - runner: macos-latest
            target: aarch64-apple-darwin
            svm_target_platform: macosx-aarch64
            platform: darwin
            arch: arm64
<<<<<<< HEAD
          - runner: windows-latest
=======
          - runner: depot-windows-latest-16
>>>>>>> 05794498
            target: x86_64-pc-windows-msvc
            svm_target_platform: windows-amd64
            platform: win32
            arch: amd64
    steps:
      - uses: actions/checkout@v5
        with:
          persist-credentials: false
      - uses: dtolnay/rust-toolchain@e97e2d8cc328f1b50210efc529dca0028893a2d9 # master
        with:
          toolchain: stable
          targets: ${{ matrix.target }}
      - uses: rui314/setup-mold@725a8794d15fc7563f59595bd9556495c0564878 # v1
<<<<<<< HEAD

      - name: Set git config for long paths
        if: matrix.target == 'x86_64-pc-windows-msvc'
        run: |
          git config --system core.longpaths true
=======
>>>>>>> 05794498

      - name: Apple M1 setup
        if: matrix.target == 'aarch64-apple-darwin'
        run: |
          printf 'SDKROOT=%s\n' "$(xcrun -sdk macosx --show-sdk-path)" >> "$GITHUB_ENV"
          printf 'MACOSX_DEPLOYMENT_TARGET=%s\n' "$(xcrun -sdk macosx --show-sdk-platform-version)" >> "$GITHUB_ENV"

      - name: cross setup
        if: contains(matrix.target, 'musl')
        run: |
          cargo install cross --git https://github.com/cross-rs/cross --rev baf457efc2555225af47963475bd70e8d2f5993f

      - name: Build binaries
        env:
          TAG_NAME: ${{ (env.IS_NIGHTLY == 'true' && 'nightly') || needs.prepare.outputs.tag_name }}
          SVM_TARGET_PLATFORM: ${{ matrix.svm_target_platform }}
          PLATFORM_NAME: ${{ matrix.platform }}
          TARGET: ${{ matrix.target }}
          OUT_DIR: target/${{ matrix.target }}/${{ env.PROFILE }}
        shell: bash
        run: |
          set -eo pipefail
          flags=(--target $TARGET --profile $PROFILE --bins
            --no-default-features --features aws-kms,gcp-kms,cli,asm-keccak,js-tracer)

          # `jemalloc` is not fully supported on MSVC or aarch64 Linux.
          if [[ "$TARGET" != *msvc* && "$TARGET" != "aarch64-unknown-linux-gnu" ]]; then
            flags+=(--features jemalloc)
          fi

          [[ "$TARGET" == *windows* ]] && ext=".exe"

          if [[ "$TARGET" == *-musl ]]; then
            cross build "${flags[@]}"
          else
            cargo build "${flags[@]}"
          fi

          bins=(arbos-cast arbos-forge)
          for name in "${bins[@]}"; do
            bin="$OUT_DIR/$name$ext"
            printf '\n'
            file "$bin" || true
            du -h "$bin" || true
            ldd "$bin" || true
            $bin --version || true
            printf '%s_bin_path=%s\n' "$name" "$bin" >> "$GITHUB_ENV"
          done

      - name: Archive binaries
        id: artifacts
        env:
          PLATFORM_NAME: ${{ matrix.platform }}
          OUT_DIR: target/${{ matrix.target }}/${{ env.PROFILE }}
          VERSION_NAME: ${{ (env.IS_NIGHTLY == 'true' && 'nightly') || needs.prepare.outputs.tag_name }}
          ARCH: ${{ matrix.arch }}
        shell: bash
        run: |
          if [[ "$PLATFORM_NAME" == "linux" || "$PLATFORM_NAME" == "alpine" ]]; then
<<<<<<< HEAD
            tar -czvf "arbos-foundry_${VERSION_NAME}_${PLATFORM_NAME}_${ARCH}.tar.gz" -C "$OUT_DIR" arbos-forge arbos-cast
            printf "file_name=%s\n" "arbos-foundry_${VERSION_NAME}_${PLATFORM_NAME}_${ARCH}.tar.gz" >> "$GITHUB_OUTPUT"
          elif [ "$PLATFORM_NAME" == "darwin" ]; then
            # We need to use gtar here otherwise the archive is corrupt.
            # See: https://github.com/actions/virtual-environments/issues/2619
            gtar -czvf "arbos-foundry_${VERSION_NAME}_${PLATFORM_NAME}_${ARCH}.tar.gz" -C "$OUT_DIR" arbos-forge arbos-cast
            printf "file_name=%s\n" "arbos-foundry_${VERSION_NAME}_${PLATFORM_NAME}_${ARCH}.tar.gz" >> "$GITHUB_OUTPUT"
          else
            cd "$OUT_DIR"
            7z a -tzip "arbos-foundry_${VERSION_NAME}_${PLATFORM_NAME}_${ARCH}.zip" arbos-forge.exe arbos-cast.exe
            mv "arbos-foundry_${VERSION_NAME}_${PLATFORM_NAME}_${ARCH}.zip" ../../../
            printf "file_name=%s\n" "arbos-foundry_${VERSION_NAME}_${PLATFORM_NAME}_${ARCH}.zip" >> "$GITHUB_OUTPUT"
          fi
          printf "arbos-foundry_attestation=%s\n" "arbos-foundry_${VERSION_NAME}_${PLATFORM_NAME}_${ARCH}.attestation.txt" >> "$GITHUB_OUTPUT"
=======
            tar -czvf "foundry_${VERSION_NAME}_${PLATFORM_NAME}_${ARCH}.tar.gz" -C "$OUT_DIR" forge cast anvil chisel
            printf "file_name=%s\n" "foundry_${VERSION_NAME}_${PLATFORM_NAME}_${ARCH}.tar.gz" >> "$GITHUB_OUTPUT"
          elif [ "$PLATFORM_NAME" == "darwin" ]; then
            # We need to use gtar here otherwise the archive is corrupt.
            # See: https://github.com/actions/virtual-environments/issues/2619
            gtar -czvf "foundry_${VERSION_NAME}_${PLATFORM_NAME}_${ARCH}.tar.gz" -C "$OUT_DIR" forge cast anvil chisel
            printf "file_name=%s\n" "foundry_${VERSION_NAME}_${PLATFORM_NAME}_${ARCH}.tar.gz" >> "$GITHUB_OUTPUT"
          else
            cd "$OUT_DIR"
            7z a -tzip "foundry_${VERSION_NAME}_${PLATFORM_NAME}_${ARCH}.zip" forge.exe cast.exe anvil.exe chisel.exe
            mv "foundry_${VERSION_NAME}_${PLATFORM_NAME}_${ARCH}.zip" ../../../
            printf "file_name=%s\n" "foundry_${VERSION_NAME}_${PLATFORM_NAME}_${ARCH}.zip" >> "$GITHUB_OUTPUT"
          fi
          printf "foundry_attestation=%s\n" "foundry_${VERSION_NAME}_${PLATFORM_NAME}_${ARCH}.attestation.txt" >> "$GITHUB_OUTPUT"
>>>>>>> 05794498

      - name: Upload build artifacts
        uses: actions/upload-artifact@v4
        with:
          retention-days: 1
          name: ${{ steps.artifacts.outputs.file_name }}
          path: ${{ steps.artifacts.outputs.file_name }}

      - name: Build man page
        id: man
        if: matrix.target == 'x86_64-unknown-linux-gnu'
        env:
          OUT_DIR: target/${{ matrix.target }}/${{ env.PROFILE }}
          VERSION_NAME: ${{ (env.IS_NIGHTLY == 'true' && 'nightly') || needs.prepare.outputs.tag_name }}
        shell: bash
        run: |
          sudo apt-get -y install help2man
<<<<<<< HEAD
          help2man -N $OUT_DIR/arbos-forge > arbos-forge.1
          help2man -N $OUT_DIR/arbos-cast > arbos-cast.1
          gzip arbos-forge.1
          gzip arbos-cast.1
          tar -czvf "arbos-foundry_man_${VERSION_NAME}.tar.gz" arbos-forge.1.gz arbos-cast.1.gz
          printf 'arbos-foundry_man=%s\n' "arbos-foundry_man_${VERSION_NAME}.tar.gz" >> "$GITHUB_OUTPUT"
=======
          help2man -N $OUT_DIR/forge > forge.1
          help2man -N $OUT_DIR/cast > cast.1
          help2man -N $OUT_DIR/anvil > anvil.1
          help2man -N $OUT_DIR/chisel > chisel.1
          gzip forge.1
          gzip cast.1
          gzip anvil.1
          gzip chisel.1
          tar -czvf "foundry_man_${VERSION_NAME}.tar.gz" forge.1.gz cast.1.gz anvil.1.gz chisel.1.gz
          printf 'foundry_man=%s\n' "foundry_man_${VERSION_NAME}.tar.gz" >> "$GITHUB_OUTPUT"
>>>>>>> 05794498

      - name: Binaries attestation
        id: attestation
        uses: actions/attest-build-provenance@v3
        with:
          subject-path: |
            ${{ env.arbos-cast_bin_path }}
            ${{ env.arbos-forge_bin_path }}

      - name: Record attestation URL
        env:
          ATTESTATION_URL: ${{ steps.attestation.outputs.attestation-url }}
<<<<<<< HEAD
          FOUNDRY_ATTESTATION: ${{ steps.artifacts.outputs.arbos-foundry_attestation }}
=======
          FOUNDRY_ATTESTATION: ${{ steps.artifacts.outputs.foundry_attestation }}
>>>>>>> 05794498
        shell: bash
        run: |
          set -euo pipefail
          printf '%s\n' "$ATTESTATION_URL" > "$FOUNDRY_ATTESTATION"

      # Creates the release for this specific version
      - name: Create release
        uses: softprops/action-gh-release@6cbd405e2c4e67a21c47fa9e383d020e4e28b836 # v2.3.3
        with:
          name: ${{ needs.prepare.outputs.release_name }}
          tag_name: ${{ needs.prepare.outputs.tag_name }}
          prerelease: ${{ env.IS_NIGHTLY == 'true' }}
          body: ${{ needs.prepare.outputs.changelog }}
          files: |
            ${{ steps.artifacts.outputs.file_name }}
            ${{ steps.artifacts.outputs.arbos-foundry_attestation }}
            ${{ steps.man.outputs.arbos-foundry_man }}

      # If this is a nightly release, it also updates the release
      # tagged `nightly` for compatibility with `foundryup`
      - name: Update nightly release
        if: ${{ env.IS_NIGHTLY == 'true' }}
        uses: softprops/action-gh-release@6cbd405e2c4e67a21c47fa9e383d020e4e28b836 # v2.3.3
        with:
          name: "Nightly"
          tag_name: "nightly"
          prerelease: true
          body: ${{ needs.prepare.outputs.changelog }}
          files: |
            ${{ steps.artifacts.outputs.file_name }}
            ${{ steps.artifacts.outputs.arbos-foundry_attestation }}
            ${{ steps.man.outputs.arbos-foundry_man }}

  cleanup:
    name: Release cleanup
    runs-on: ubuntu-latest
    timeout-minutes: 30
    permissions:
      contents: write
    needs: release
    if: always()
    steps:
      - uses: actions/checkout@v5
        with:
          persist-credentials: false

      # Moves the `nightly` tag to `HEAD`
      - name: Move nightly tag
        if: ${{ env.IS_NIGHTLY == 'true' }}
        uses: actions/github-script@v8
        with:
          script: |
            const moveTag = require('./.github/scripts/move-tag.js')
            await moveTag({ github, context }, 'nightly')

      - name: Delete old nightlies
        uses: actions/github-script@v8
        with:
          script: |
            const prunePrereleases = require('./.github/scripts/prune-prereleases.js')
            await prunePrereleases({github, context})

  # If any of the jobs fail, this will create a high-priority issue to signal so.
  issue:
    name: Open an issue
    runs-on: ubuntu-latest
    needs: [prepare, release-docker, release, cleanup]
    if: failure()
    permissions:
      contents: read
      issues: write
    steps:
      - uses: actions/checkout@v5
        with:
          persist-credentials: false
      - uses: JasonEtco/create-an-issue@56fdd2d6f960e970fa9d5ca3cf3884b6ba5af477 # v2
        env:
          GITHUB_TOKEN: ${{ secrets.GITHUB_TOKEN }}
          WORKFLOW_URL: |
            ${{ github.server_url }}/${{ github.repository }}/actions/runs/${{ github.run_id }}
        with:
          update_existing: true
          filename: .github/RELEASE_FAILURE_ISSUE_TEMPLATE.md<|MERGE_RESOLUTION|>--- conflicted
+++ resolved
@@ -15,11 +15,7 @@
   CARGO_TERM_COLOR: always
   IS_NIGHTLY: ${{ github.event_name == 'schedule' || github.event_name == 'workflow_dispatch' }}
   PROFILE: maxperf
-<<<<<<< HEAD
-  STABLE_VERSION: "v1.3.6"
-=======
   STABLE_VERSION: "v1.4.3"
->>>>>>> 05794498
 
 jobs:
   prepare:
@@ -102,50 +98,29 @@
           # `target`: Rust build target triple
           # `platform` and `arch`: Used in tarball names
           # `svm`: target platform to use for the Solc binary: https://github.com/roynalnaruto/svm-rs/blob/84cbe0ac705becabdc13168bae28a45ad2299749/svm-builds/build.rs#L4-L24
-<<<<<<< HEAD
           - runner: ubuntu-22.04
-=======
-          # These are pinned to the oldest runner versions to support old libc/SDK versions.
-          - runner: depot-ubuntu-22.04-16
->>>>>>> 05794498
             target: x86_64-unknown-linux-gnu
             svm_target_platform: linux-amd64
             platform: linux
             arch: amd64
-<<<<<<< HEAD
           - runner: ubuntu-22.04
-=======
-          - runner: depot-ubuntu-22.04-16
->>>>>>> 05794498
             target: x86_64-unknown-linux-musl
             svm_target_platform: linux-amd64
             platform: alpine
             arch: amd64
-<<<<<<< HEAD
           - runner: ubuntu-22.04-arm
-=======
-          - runner: depot-ubuntu-22.04-arm-16
->>>>>>> 05794498
             target: aarch64-unknown-linux-gnu
             svm_target_platform: linux-aarch64
             platform: linux
             arch: arm64
-<<<<<<< HEAD
           - runner: ubuntu-22.04
-=======
-          - runner: depot-ubuntu-22.04-16
->>>>>>> 05794498
             target: aarch64-unknown-linux-musl
             svm_target_platform: linux-aarch64
             platform: alpine
             arch: arm64
-<<<<<<< HEAD
           # This is pinned to `macos-13` to support old SDK versions.
           # If the runner is deprecated it should be pinned to the oldest available version of the runner.
           - runner: macos-13
-=======
-          - runner: macos-13-large
->>>>>>> 05794498
             target: x86_64-apple-darwin
             svm_target_platform: macosx-amd64
             platform: darwin
@@ -155,11 +130,7 @@
             svm_target_platform: macosx-aarch64
             platform: darwin
             arch: arm64
-<<<<<<< HEAD
           - runner: windows-latest
-=======
-          - runner: depot-windows-latest-16
->>>>>>> 05794498
             target: x86_64-pc-windows-msvc
             svm_target_platform: windows-amd64
             platform: win32
@@ -173,14 +144,11 @@
           toolchain: stable
           targets: ${{ matrix.target }}
       - uses: rui314/setup-mold@725a8794d15fc7563f59595bd9556495c0564878 # v1
-<<<<<<< HEAD
 
       - name: Set git config for long paths
         if: matrix.target == 'x86_64-pc-windows-msvc'
         run: |
           git config --system core.longpaths true
-=======
->>>>>>> 05794498
 
       - name: Apple M1 setup
         if: matrix.target == 'aarch64-apple-darwin'
@@ -240,7 +208,6 @@
         shell: bash
         run: |
           if [[ "$PLATFORM_NAME" == "linux" || "$PLATFORM_NAME" == "alpine" ]]; then
-<<<<<<< HEAD
             tar -czvf "arbos-foundry_${VERSION_NAME}_${PLATFORM_NAME}_${ARCH}.tar.gz" -C "$OUT_DIR" arbos-forge arbos-cast
             printf "file_name=%s\n" "arbos-foundry_${VERSION_NAME}_${PLATFORM_NAME}_${ARCH}.tar.gz" >> "$GITHUB_OUTPUT"
           elif [ "$PLATFORM_NAME" == "darwin" ]; then
@@ -255,22 +222,6 @@
             printf "file_name=%s\n" "arbos-foundry_${VERSION_NAME}_${PLATFORM_NAME}_${ARCH}.zip" >> "$GITHUB_OUTPUT"
           fi
           printf "arbos-foundry_attestation=%s\n" "arbos-foundry_${VERSION_NAME}_${PLATFORM_NAME}_${ARCH}.attestation.txt" >> "$GITHUB_OUTPUT"
-=======
-            tar -czvf "foundry_${VERSION_NAME}_${PLATFORM_NAME}_${ARCH}.tar.gz" -C "$OUT_DIR" forge cast anvil chisel
-            printf "file_name=%s\n" "foundry_${VERSION_NAME}_${PLATFORM_NAME}_${ARCH}.tar.gz" >> "$GITHUB_OUTPUT"
-          elif [ "$PLATFORM_NAME" == "darwin" ]; then
-            # We need to use gtar here otherwise the archive is corrupt.
-            # See: https://github.com/actions/virtual-environments/issues/2619
-            gtar -czvf "foundry_${VERSION_NAME}_${PLATFORM_NAME}_${ARCH}.tar.gz" -C "$OUT_DIR" forge cast anvil chisel
-            printf "file_name=%s\n" "foundry_${VERSION_NAME}_${PLATFORM_NAME}_${ARCH}.tar.gz" >> "$GITHUB_OUTPUT"
-          else
-            cd "$OUT_DIR"
-            7z a -tzip "foundry_${VERSION_NAME}_${PLATFORM_NAME}_${ARCH}.zip" forge.exe cast.exe anvil.exe chisel.exe
-            mv "foundry_${VERSION_NAME}_${PLATFORM_NAME}_${ARCH}.zip" ../../../
-            printf "file_name=%s\n" "foundry_${VERSION_NAME}_${PLATFORM_NAME}_${ARCH}.zip" >> "$GITHUB_OUTPUT"
-          fi
-          printf "foundry_attestation=%s\n" "foundry_${VERSION_NAME}_${PLATFORM_NAME}_${ARCH}.attestation.txt" >> "$GITHUB_OUTPUT"
->>>>>>> 05794498
 
       - name: Upload build artifacts
         uses: actions/upload-artifact@v4
@@ -288,25 +239,12 @@
         shell: bash
         run: |
           sudo apt-get -y install help2man
-<<<<<<< HEAD
           help2man -N $OUT_DIR/arbos-forge > arbos-forge.1
           help2man -N $OUT_DIR/arbos-cast > arbos-cast.1
           gzip arbos-forge.1
           gzip arbos-cast.1
           tar -czvf "arbos-foundry_man_${VERSION_NAME}.tar.gz" arbos-forge.1.gz arbos-cast.1.gz
           printf 'arbos-foundry_man=%s\n' "arbos-foundry_man_${VERSION_NAME}.tar.gz" >> "$GITHUB_OUTPUT"
-=======
-          help2man -N $OUT_DIR/forge > forge.1
-          help2man -N $OUT_DIR/cast > cast.1
-          help2man -N $OUT_DIR/anvil > anvil.1
-          help2man -N $OUT_DIR/chisel > chisel.1
-          gzip forge.1
-          gzip cast.1
-          gzip anvil.1
-          gzip chisel.1
-          tar -czvf "foundry_man_${VERSION_NAME}.tar.gz" forge.1.gz cast.1.gz anvil.1.gz chisel.1.gz
-          printf 'foundry_man=%s\n' "foundry_man_${VERSION_NAME}.tar.gz" >> "$GITHUB_OUTPUT"
->>>>>>> 05794498
 
       - name: Binaries attestation
         id: attestation
@@ -319,11 +257,7 @@
       - name: Record attestation URL
         env:
           ATTESTATION_URL: ${{ steps.attestation.outputs.attestation-url }}
-<<<<<<< HEAD
           FOUNDRY_ATTESTATION: ${{ steps.artifacts.outputs.arbos-foundry_attestation }}
-=======
-          FOUNDRY_ATTESTATION: ${{ steps.artifacts.outputs.foundry_attestation }}
->>>>>>> 05794498
         shell: bash
         run: |
           set -euo pipefail
