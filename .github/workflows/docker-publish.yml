name: docker

permissions: {}

on:
  # Trigger without any parameters a proactive rebuild
  workflow_dispatch: {}
  workflow_call:
    inputs:
      tag_name:
        required: true
        type: string

env:
  REGISTRY: ghcr.io
  # Will resolve to foundry-rs/foundry
  IMAGE_NAME: ${{ github.repository }}

jobs:
  build:
    name: build and push
<<<<<<< HEAD
    runs-on: ubuntu-latest
=======
    runs-on: depot-ubuntu-22.04-16
>>>>>>> 05794498
    permissions:
      contents: read
      id-token: write
      packages: write
    timeout-minutes: 120
    steps:
      - uses: actions/checkout@v5
<<<<<<< HEAD
      - uses: Swatinem/rust-cache@v2
=======
>>>>>>> 05794498
        with:
          persist-credentials: false
      - uses: dtolnay/rust-toolchain@e97e2d8cc328f1b50210efc529dca0028893a2d9 # master
        with:
          toolchain: stable
      - uses: rui314/setup-mold@725a8794d15fc7563f59595bd9556495c0564878 # v1
      - name: Install gcc aarch64
        id: aarch_64_setup
        run: |
          sudo apt update && sudo apt install -y gcc-aarch64-linux-gnu
      # Login against a Docker registry except on PR
      # https://github.com/docker/login-action
      - name: Login into registry ${{ env.REGISTRY }}
        # Ensure this doesn't trigger on PR's
        if: github.event_name != 'pull_request'
        uses: docker/login-action@5e57cd118135c172c3672efd75eb46360885c0ef # v3
        with:
          registry: ${{ env.REGISTRY }}
          username: ${{ github.actor }}
          password: ${{ secrets.GITHUB_TOKEN }}

      # Extract metadata (tags, labels) for Docker
      # https://github.com/docker/metadata-action
      - name: Extract Docker metadata
        id: meta
        uses: docker/metadata-action@c1e51972afc2121e065aed6d45c65596fe445f3f # v5
        with:
          images: ${{ env.REGISTRY }}/${{ env.IMAGE_NAME }}

      # Creates an additional 'latest' or 'nightly' tag
      # If the job is triggered via cron schedule, tag nightly and nightly-{SHA}
      # If the job is triggered via workflow dispatch and on a master branch, tag branch and latest
      # Otherwise, just tag as the branch name
      - name: Finalize Docker Metadata
        id: docker_tagging
        run: |
          if [[ "${{ github.event_name }}" == "schedule" ]]; then
            printf "cron trigger, assigning nightly tag\n"
            printf "docker_tags=%s/%s:nightly,%s/%s:nightly-%s\n" "${{ env.REGISTRY }}" "${{ env.IMAGE_NAME }}" "${{ env.REGISTRY }}" "${{ env.IMAGE_NAME }}" "$GITHUB_SHA" >> "$GITHUB_OUTPUT"
          elif [[ "${GITHUB_REF##*/}" == "main" ]] || [[ "${GITHUB_REF##*/}" == "master" ]]; then
            printf "manual trigger from master/main branch, assigning latest tag\n"
            printf "docker_tags=%s/%s:%s,%s/%s:latest\n" "${{ env.REGISTRY }}" "${{ env.IMAGE_NAME }}" "${GITHUB_REF##*/}" "${{ env.REGISTRY }}" "${{ env.IMAGE_NAME }}" >> "$GITHUB_OUTPUT"
          else
            printf "Neither scheduled nor manual release from main branch. Just tagging as branch name\n"
            printf "docker_tags=%s/%s:%s\n" "${{ env.REGISTRY }}" "${{ env.IMAGE_NAME }}" "${GITHUB_REF##*/}" >> "$GITHUB_OUTPUT"
          fi

      # Log docker metadata to explicitly know what is being pushed
      - name: Inspect Docker Metadata
        run: |
          printf "TAGS -> %s\n" "${{ steps.docker_tagging.outputs.docker_tags }}"
          printf "LABELS -> %s\n" "${{ steps.meta.outputs.labels }}"

      - name: Build and push foundry image
        run: make DOCKER_IMAGE_NAME=${{ steps.docker_tagging.outputs.docker_tags }} CARGO_TAG_NAME=${{ inputs.tag_name }} PROFILE=maxperf docker-build-push<|MERGE_RESOLUTION|>--- conflicted
+++ resolved
@@ -19,11 +19,7 @@
 jobs:
   build:
     name: build and push
-<<<<<<< HEAD
     runs-on: ubuntu-latest
-=======
-    runs-on: depot-ubuntu-22.04-16
->>>>>>> 05794498
     permissions:
       contents: read
       id-token: write
@@ -31,10 +27,6 @@
     timeout-minutes: 120
     steps:
       - uses: actions/checkout@v5
-<<<<<<< HEAD
-      - uses: Swatinem/rust-cache@v2
-=======
->>>>>>> 05794498
         with:
           persist-credentials: false
       - uses: dtolnay/rust-toolchain@e97e2d8cc328f1b50210efc529dca0028893a2d9 # master
