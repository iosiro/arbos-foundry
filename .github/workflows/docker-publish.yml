--- conflicted
+++ resolved
@@ -19,7 +19,7 @@
 jobs:
   build:
     name: build and push
-    runs-on: depot-ubuntu-22.04-16
+    runs-on: ubuntu-latest
     permissions:
       contents: read
       id-token: write
@@ -27,13 +27,7 @@
     timeout-minutes: 120
     steps:
       - uses: actions/checkout@v5
-<<<<<<< HEAD
-      - uses: dtolnay/rust-toolchain@stable
-        with:
-          toolchain: 1.89.0
       - uses: Swatinem/rust-cache@v2
-=======
->>>>>>> e5d659d4
         with:
           persist-credentials: false
       - uses: dtolnay/rust-toolchain@e97e2d8cc328f1b50210efc529dca0028893a2d9 # master
